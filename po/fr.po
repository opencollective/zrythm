# PO template file
# Copyright (C) 2019 Alexandros Theodotou <alex at zrythm dot org>
# This file is distributed under the same license as the Zrythm package.
# Alexandros Theodotou <alex at zrythm dot org>, 2019
# Nicolas Faure <sub26nico@laposte.net>, 2019.
msgid ""
msgstr ""
"Project-Id-Version: zrythm 0.2.003\n"
"Report-Msgid-Bugs-To: https://git.zrythm.org/zrythm/zrythm/issues\n"
<<<<<<< HEAD
"POT-Creation-Date: 2020-01-28 21:43+0000\n"
"PO-Revision-Date: 2020-01-24 12:21+0000\n"
"Last-Translator: Olivier Humbert <trebmuh@tuxfamily.org>\n"
"Language-Team: French <https://hosted.weblate.org/projects/zrythm/zrythm/fr/"
">\n"
=======
"POT-Creation-Date: 2019-12-24 22:26+0000\n"
"PO-Revision-Date: 2020-01-28 21:56+0000\n"
"Last-Translator: Samuel Aubert <baohm26@gmail.com>\n"
"Language-Team: French <https://hosted.weblate.org/projects/zrythm/zrythm/fr/>"
"\n"
>>>>>>> d3411225
"Language: fr\n"
"MIME-Version: 1.0\n"
"Content-Type: text/plain; charset=UTF-8\n"
"Content-Transfer-Encoding: 8bit\n"
"Plural-Forms: nplurals=2; plural=n > 1;\n"
"X-Generator: Weblate 3.11-dev\n"
"Last-Translators: alex <alex at zrythm dot org> Nicolas Faure "
"<sub26nico@laposte.net>\n"

#: src/zrythm.c:282
msgid "Setting up main window"
msgstr "Configuration de la fenêtre principale"

#: src/zrythm.c:323
msgid "Loading project"
msgstr "Chargement du projet"

#: src/zrythm.c:352
msgid "Initializing main window"
msgstr "Initialisation de la fenêtre principale"

#: src/zrythm.c:370
msgid "Initializing settings"
msgstr "Initialisation des paramètres"

#: src/zrythm.c:379
msgid "Initializing Zrythm directories"
msgstr "Initialisation des répertoires de Zrythm"

#: src/zrythm.c:388
msgid "Initializing logging system"
msgstr "Initialisation du système d'identification"

#: src/zrythm.c:394
msgid "Initializing symap"
msgstr "Initialisation de mappage de symboles"

#: src/zrythm.c:400
msgid "Initializing caches"
msgstr "Initialisation des caches"

#: src/zrythm.c:407
msgid "Initializing plugin manager"
msgstr "Initialisation du gestionnaire  de greffon"

#: src/zrythm.c:415
msgid "Scanning plugins"
msgstr "Scan des greffons"

#: src/zrythm.c:562
msgid "License Information"
msgstr "Informations de licence"

#: src/zrythm.c:584
msgid "Waiting for project"
msgstr "En attente du projet"

#: src/project.c:368 src/gui/widgets/route_target_selector_popover.c:147
#: src/audio/track.c:1292
msgid "Master"
msgstr "Master"

#: src/project.c:470
#, c-format
msgid ""
"Newer backup found:\n"
"  %s.\n"
"Use the newer backup?"
msgstr ""
"Sauvegarde plus récente trouvée :\n"
"  %s.\n"
"Utiliser la sauvegarde la plus récente  ?"

#: src/project.c:533
#, c-format
msgid ""
"This project was created with a different version of Zrythm (%s). It may not "
"work correctly."
msgstr ""
"Ce projet a été créé avec une version différente de Zrythm (%s). Il se peut "
"qu'il ne fonctionne pas correctement."

#: src/project.c:548
msgid "Failed to load project. Please check the logs for more information."
msgstr ""
"Impossible de charger le projet. Veuillez consulter les journaux pour plus "
"d'informations."

#: src/project.c:986
msgid "Backup saved."
msgstr "Sauvegarde sauvegardée."

#: src/project.c:993
msgid "Project saved."
msgstr "Projet sauvegardé."

#: src/main.c:91
#, fuzzy, c-format
msgid "Error - Backtrace:\n"
msgstr "Erreur : signal %d - Backtrace :"

#: src/main.c:116
#, fuzzy, c-format
msgid "Error: %s - Backtrace:\n"
msgstr "Erreur : signal %d - Backtrace :"

#: src/main.c:165
#, c-format
msgid ""
"Zrythm has crashed. Please help us fix this by %ssubmitting a bug report%s."
msgstr ""
"Zrythm a planté. Veuillez nous aider à corriger cela en %ssoumettant un "
"rapport de bogue%s."

#: src/main.c:238
#, c-format
msgid ""
"Usage: zrythm [ OPTIONS ] [ PROJECT-NAME ]\n"
"\n"
"Options:\n"
"  -h, --help      display this help and exit\n"
"  -v, --version   output version information and exit\n"
"\n"
"Examples:\n"
"  zrythm          run normally\n"
"\n"
"Write comments and bugs to %s\n"
"Support this project at https://liberapay.com/Zrythm\n"
"Website https://www.zrythm.org\n"
msgstr ""
"Utilisation : zrythm [ OPTIONS ] [ NOM-PROJET ]\n"
"\n"
"Options :\n"
"  -h, --help      affiche cette aide et quitte\n"
"  -v, --version   affiche l'information d'information de version et quitte\n"
"\n"
"Exemples :\n"
"  zrythm          exécute normalement\n"
"\n"
"Écrire des commentaires et des bogues à %s%\n"
"Supporter ce projet à https://liberapay.com/Zrythm\n"
"Site ouèbe https://www.zrythm.org\n"

#: src/main.c:298
#, fuzzy, c-format
msgid ""
"Zrythm-%s Copyright (C) 2018-2020 Alexandros Theodotou\n"
"\n"
"Zrythm comes with ABSOLUTELY NO WARRANTY!\n"
"\n"
"This is free software, and you are welcome to redistribute it\n"
"under certain conditions. See the file `COPYING' for details.\n"
"\n"
"Write comments and bugs to %s\n"
"Support this project at https://liberapay.com/Zrythm\n"
"\n"
msgstr ""
"Zrythm-%s Copyright (C) 2018-2019 Alexandros Theodotou\n"
"\n"
"Zrythm est fourni avec ABSOLUMENT AUCUNE GARANTIE !\n"
"\n"
"Ceci est un logiciel libre, et vous pouvez le redistribuer sous\n"
"certaines conditions. Consultez le fichier `COPYING' dans\n"
"cette distribution pour plus de détails.\n"
"\n"
"Écrire des commentaires et des bogues à %s%\n"
"Supporter ce projet à https://liberapay.com/Zrythm\n"
"\n"

#: src/plugins/plugin_manager.c:239
msgid "Error loading LV2 bundle dir: "
msgstr "Erreur lors du chargement du répertoire bundle LV2: "

#: src/plugins/lv2/lv2_gtk.c:153
msgid "Save State"
msgstr "Sauvegarder l'état"

#: src/plugins/lv2/lv2_gtk.c:156 src/plugins/lv2/lv2_gtk.c:584
#: src/utils/dialogs.c:41 src/utils/dialogs.c:71 src/actions/actions.c:685
#: resources/ui/export_midi_file_dialog.ui:54
#: resources/ui/port_selector_popover.ui:213 resources/ui/marker_dialog.ui:47
#: resources/ui/quantize_dialog.ui:38
msgid "_Cancel"
msgstr "_Annuler"

#: src/plugins/lv2/lv2_gtk.c:157 src/actions/actions.c:687
msgid "_Save"
msgstr "_Sauvegarder"

#: src/plugins/lv2/lv2_gtk.c:484
msgid "URI (Optional):"
msgstr "Identifiant uniforme de ressource (Optionnel) :"

#: src/plugins/lv2/lv2_gtk.c:488
msgid "_Prefix plugin name"
msgstr "_Préfixe du nom du greffon"

#: src/plugins/lv2/lv2_gtk.c:579
msgid "Delete Preset?"
msgstr "Supprimer le préréglage ?"

#: src/plugins/lv2/lv2_gtk.c:585 src/utils/dialogs.c:69
#: resources/ui/port_selector_popover.ui:227 resources/ui/marker_dialog.ui:61
msgid "_OK"
msgstr "_OK"

#: src/plugins/lv2/lv2_gtk.c:798
msgid "Unknown widget type for value"
msgstr "Type de widget inconnu pour la valeur"

#: src/plugins/lv2/lv2_gtk.c:824
msgid "Unknown widget type for value\n"
msgstr "Type de widget inconnu pour value\n"

#: src/plugins/lv2/lv2_gtk.c:1457
msgid "Close"
msgstr "Fermer"

#: src/gui/widgets/create_project_dialog.c:109
msgid "Create New Project"
msgstr "Créer un nouveau projet"

#: src/gui/widgets/create_project_dialog.c:122
msgid "Untitled Project"
msgstr "Projet sans titre"

#: src/gui/widgets/port_connections_popover.c:62
msgid "INPUTS"
msgstr "ENTRÉES"

#: src/gui/widgets/port_connections_popover.c:88
msgid "OUTPUTS"
msgstr "SORTIES"

#: src/gui/widgets/port_connections_popover.c:197
msgid "Add"
msgstr "Ajouter"

#: src/gui/widgets/quantize_dialog.c:112
msgid "note length"
msgstr "Longueur de note"

#: src/gui/widgets/quantize_dialog.c:121
msgid "note type"
msgstr "type de note"

#: src/gui/widgets/inspector_port.c:155 resources/ui/bind_cc_dialog.ui:27
msgid "Bind MIDI CC"
msgstr "Lier un CC MIDI"

#: src/gui/widgets/inspector_port.c:323
msgid "Incoming signals"
msgstr "Signaux entrants"

#: src/gui/widgets/inspector_port.c:324
msgid "Outgoing signals"
msgstr "Signaux sortants"

#: src/gui/widgets/inspector_port.c:336
msgid "Current val"
msgstr "Valeur actuelle"

#: src/gui/widgets/inspector_port.c:338
msgid "Min"
msgstr "Min"

#: src/gui/widgets/inspector_port.c:339
msgid "Max"
msgstr "Max"

#: src/gui/widgets/inspector_port.c:450
msgid "Expose port to JACK"
msgstr "Exposer le port à JACK"

#: src/gui/widgets/track_properties_expander.c:96
msgid "Track Name"
msgstr "Nom de piste"

#: src/gui/widgets/track_properties_expander.c:108
msgid "Direct Out"
msgstr "Sortie directe"

#: src/gui/widgets/track_properties_expander.c:121
msgid "Track Properties"
msgstr "Propriétés de la piste"

#: src/gui/widgets/channel.c:984
msgid "Inserts"
msgstr "Inserts"

#: src/gui/widgets/track_input_expander.c:292
msgid "All MIDI Inputs"
msgstr "Toutes les entrées MIDI"

#: src/gui/widgets/track_input_expander.c:296
msgid "All Audio Inputs"
msgstr "Toutes les entrées audio"

#: src/gui/widgets/track_input_expander.c:336
msgid "No inputs"
msgstr "Pas d'entrée"

#: src/gui/widgets/track_input_expander.c:339
msgid "MIDI inputs for recording"
msgstr "Entrées MIDI pour l'enregistrement"

#: src/gui/widgets/track_input_expander.c:347
msgid "No left input"
msgstr "Pas d'entrée gauche"

#: src/gui/widgets/track_input_expander.c:348
msgid "No right input"
msgstr "Pas d'entrée droite"

#: src/gui/widgets/track_input_expander.c:351
#, c-format
msgid "Audio input (%s) for recording"
msgstr "Entrée audio (%s) pour l'enregistrement"

#. TRANSLATORS: Left and Right
#: src/gui/widgets/track_input_expander.c:353
msgid "L"
msgstr "G"

#: src/gui/widgets/track_input_expander.c:353
#: resources/ui/automation_track.ui:100
msgid "R"
msgstr "R"

#: src/gui/widgets/track_input_expander.c:423
msgid "All Channels"
msgstr "Tous les canaux"

#: src/gui/widgets/track_input_expander.c:432
#, c-format
msgid "Channel %s"
msgstr "Canal %s"

#: src/gui/widgets/track_input_expander.c:447
msgid "No channel"
msgstr "Pas de canal"

#: src/gui/widgets/track_input_expander.c:487
msgid "MIDI channel to filter to"
msgstr "Canal MIDI à filtrer vers"

#: src/gui/widgets/track_input_expander.c:633
msgid "Inputs"
msgstr "Entrées"

#: src/gui/widgets/midi_controller_mb.c:46
#: src/gui/widgets/midi_controller_mb.c:116
msgid "Select..."
msgstr "Sélectionner..."

#: src/gui/widgets/midi_controller_mb.c:119
msgid "Click to enable MIDI controllers to be connected automatically"
msgstr ""
"Cliquez pour permettre aux contrôleurs MIDI de se connecter automatiquement"

#: src/gui/widgets/first_run_assistant.c:88
#: src/gui/widgets/first_run_assistant.c:123
msgid "JACK functionality is disabled"
msgstr "La fonctionnalité JACK est désactivée"

#: src/gui/widgets/first_run_assistant.c:105
msgid "PortAudio functionality is disabled"
msgstr "La fonctionnalité PortAudio est désactivée"

#: src/gui/widgets/first_run_assistant.c:142
msgid "Backend combination not supported"
msgstr "Les combinaisons d'arrière-plan ne sont pas prises en charge"

#: src/gui/widgets/first_run_assistant.c:148
msgid "The selected backends are operational"
msgstr "Les arrière-plans sélectionnés sont opérationnels"

#: src/gui/widgets/bind_cc_dialog.c:94
msgid "Not a control change event"
msgstr "Pas un événement de changement de contrôle"

#: src/gui/widgets/project_assistant.c:265 src/gui/widgets/event_viewer.c:437
#: resources/ui/create_project_dialog.ui:96
msgid "Name"
msgstr "Nom"

#: src/gui/widgets/project_assistant.c:275
#: resources/ui/first_run_assistant.ui:165
msgid "Path"
msgstr "Chemin"

#: src/gui/widgets/project_assistant.c:285
msgid "Last Modified"
msgstr "Modifié dernièrement"

#: src/gui/widgets/project_assistant.c:527
msgid "Blank project"
msgstr "Projet vierge"

#: src/gui/widgets/project_assistant.c:675
msgid "Project Assistant"
msgstr "Assistant de projet"

#: src/gui/widgets/left_dock_edge.c:103
msgid "Inspector"
msgstr "Inspecteur"

#: src/gui/widgets/left_dock_edge.c:123
#: resources/ui/chord_selector_window.ui:683
msgid "Visibility"
msgstr "Visibilité"

#: src/gui/widgets/top_bar.c:43 src/gui/widgets/ruler_marker.c:169
msgid "Playhead"
msgstr "Tête de lecture"

#: src/gui/widgets/top_bar.c:45
msgid "Playhead [Jack Timebase Master]"
msgstr "Tête de lecture [Jack Timebase Master]"

#: src/gui/widgets/top_bar.c:47
msgid "Playhead [Jack Client]"
msgstr "Tête de lecture [Client Jack]"

#: src/gui/widgets/top_bar.c:128
msgid "Become JACK Transport master"
msgstr "Devenir maître du transport JACK"

#: src/gui/widgets/top_bar.c:147
msgid "Sync to JACK Transport"
msgstr "Se synchroniser au transport JACK"

#: src/gui/widgets/top_bar.c:170
msgid "Unlink JACK Transport"
msgstr "Se délier du transport JACK"

#: src/gui/widgets/top_bar.c:230
msgid "playhead"
msgstr "tête de lecture"

#: src/gui/widgets/top_bar.c:264
msgid "JACK Transport client"
msgstr "client du transport JACK"

#: src/gui/widgets/top_bar.c:284
msgid "JACK Timebase master"
msgstr "maître JACK Timebase"

#: src/gui/widgets/top_bar.c:377
msgid "time sig."
msgstr "sig. temporelle"

#: src/gui/widgets/export_midi_file_dialog.c:83
#, c-format
msgid "Exporting MIDI region \"%s\""
msgstr "Exportation de la région MIDI \"%s\""

#: src/gui/widgets/port_selector_popover.c:52
msgid "No port selected"
msgstr "Aucun port sélectionné"

#: src/gui/widgets/port_selector_popover.c:84
msgid "These ports cannot be connected"
msgstr "Ces ports ne peuvent pas être connectés"

#: src/gui/widgets/port_selector_popover.c:316
msgid "Track Ports"
msgstr "Ports de la Piste"

#: src/gui/widgets/editor_selection_info.c:58
msgid "start position"
msgstr "position de départ"

#: src/gui/widgets/editor_selection_info.c:85
#: src/gui/widgets/timeline_selection_info.c:430
msgid "No object selected"
msgstr "Aucun objet sélectionné"

#: src/gui/widgets/inspector.c:164
msgid "Track properties"
msgstr "Propriétés de la piste"

#: src/gui/widgets/inspector.c:174
msgid "Editor properties"
msgstr "Propriétés de l'éditeur"

#: src/gui/widgets/inspector.c:184
msgid "Plugin properties"
msgstr "Propriétés de greffon"

#: src/gui/widgets/digital_meter.c:294
msgid "normal"
msgstr "normal"

#: src/gui/widgets/digital_meter.c:297
msgid "dotted"
msgstr "pointé"

#: src/gui/widgets/digital_meter.c:300
msgid "triplet"
msgstr "triolet"

#: src/gui/widgets/digital_meter.c:908
msgid "Tempo/BPM"
msgstr "Tempo/BPM"

#: src/gui/widgets/digital_meter.c:922 src/gui/widgets/event_viewer.c:596
#: src/gui/widgets/event_viewer.c:626 resources/ui/inspector_master.ui:79
#: resources/ui/inspector_ap.ui:79 resources/ui/inspector_midi.ui:79
msgid "Position"
msgstr "Position"

#: src/gui/widgets/digital_meter.c:952
msgid "Time Signature - Beats per bar / Beat unit"
msgstr "Signature temporelle - Battements par barre / unité de battement"

#: src/gui/widgets/drag_dest_box.c:246
#, c-format
msgid "Unsupported file type %s"
msgstr "Type de fichier non-supporté %s"

#: src/gui/widgets/drag_dest_box.c:271
msgid "No file found"
msgstr "Fichier introuvable"

#: src/gui/widgets/drag_dest_box.c:453
msgid "Add _MIDI Track"
msgstr "Ajouter une piste _MIDI"

#: src/gui/widgets/drag_dest_box.c:465
msgid "Add Audio Track"
msgstr "Ajouter une piste audio"

#: src/gui/widgets/drag_dest_box.c:478 src/audio/track.c:1286
msgid "Audio Bus"
msgstr "Bus audio"

#: src/gui/widgets/drag_dest_box.c:489 src/audio/track.c:1289
msgid "MIDI Bus"
msgstr "Bus MIDI"

#: src/gui/widgets/drag_dest_box.c:501
msgid "Add Bus Track"
msgstr "Ajouter une piste de bus"

#: src/gui/widgets/drag_dest_box.c:512 src/audio/track.c:1298
msgid "Audio Group"
msgstr "Groupe audio"

#: src/gui/widgets/drag_dest_box.c:523 src/audio/track.c:1301
msgid "MIDI Group"
msgstr "Groupe MIDI"

#: src/gui/widgets/drag_dest_box.c:535
msgid "Add Group Track"
msgstr "Ajouter une piste de groupe"

#: src/gui/widgets/instrument_track.c:219 src/gui/widgets/midi_track.c:190
#: resources/ui/transport_controls.ui:36
msgid "Record"
msgstr "Enregistrer"

#: src/gui/widgets/instrument_track.c:253 src/gui/widgets/midi_track.c:218
msgid "Show automation lanes"
msgstr "Afficher les lignes d'automatisation"

#: src/gui/widgets/instrument_track.c:259 src/gui/widgets/audio_track.c:205
#: src/gui/widgets/midi_track.c:224
msgid "Show track lanes"
msgstr "Afficher les voix de piste"

#: src/gui/widgets/instrument_track.c:265 src/gui/widgets/midi_track.c:230
msgid "Lock track"
msgstr "Verrouiller la piste"

#: src/gui/widgets/instrument_track.c:271
msgid "Freeze track"
msgstr "Geler la piste"

#: src/gui/widgets/control_room.c:48
msgid "Monitor out"
msgstr "Moniteur arrière"

#: src/gui/widgets/control_room.c:72
msgid "Listen dim level"
msgstr "Écoute à faible niveau"

#: src/gui/widgets/control_room.c:75
msgid "The level to set other channels to when Listen is enabled on a channel"
msgstr ""
"Le niveau pour paramétrer les autres canaux  lorsque Listen est activé sur "
"un canal"

#: src/gui/widgets/channel_slot.c:134 src/gui/widgets/channel_slot.c:149
#: src/gui/widgets/channel_slot.c:787
msgid "empty slot"
msgstr "emplacement libre"

#: src/gui/widgets/piano_roll_keys.c:136
msgid "both"
msgstr "les deux"

#: src/gui/widgets/piano_roll_keys.c:152
msgid "scale"
msgstr "gamme"

#: src/gui/widgets/piano_roll_keys.c:168
msgid "chord"
msgstr "accord"

#: src/gui/widgets/plugin_browser.c:1003 resources/ui/file_browser.ui:63
msgid "Collection"
msgstr "Collection"

#: src/gui/widgets/plugin_browser.c:1013
msgid "Category"
msgstr "Catégorie"

#: src/gui/widgets/plugin_browser.c:1023
msgid "Protocol"
msgstr "Protocole"

#: src/gui/widgets/about_dialog.c:80
msgid "a highly automated and intuitive digital audio workstation"
msgstr ""
"Une station de travail audio numérique (STAN) hautement automatisée et "
"intuitive"

#: src/gui/widgets/about_dialog.c:84
msgid "Website"
msgstr "Site ouèbe"

#: src/gui/widgets/export_progress_dialog.c:81
msgid "Exported"
msgstr "Exporter"

#: src/gui/widgets/export_progress_dialog.c:152
msgid "Export Progress"
msgstr "Progression de l'exportation"

#: src/gui/widgets/timeline_selection_info.c:265 src/audio/marker_track.c:59
#: resources/ui/quantize_dialog.ui:143
msgid "start"
msgstr "départ"

#: src/gui/widgets/timeline_selection_info.c:275 src/audio/marker_track.c:69
#: resources/ui/quantize_dialog.ui:156
msgid "end"
msgstr "fin"

#: src/gui/widgets/timeline_selection_info.c:285
msgid "clip start (rel.)"
msgstr "début du clip (rel.)"

#: src/gui/widgets/timeline_selection_info.c:295
msgid "loop start (rel.)"
msgstr "début de boucle (rel.)"

#: src/gui/widgets/timeline_selection_info.c:305
msgid "loop end (rel.)"
msgstr "fin de boucle (rel.)"

#: src/gui/widgets/timeline_selection_info.c:333
#: src/gui/widgets/timeline_selection_info.c:357
#: src/gui/widgets/timeline_selection_info.c:380
#: src/gui/widgets/timeline_selection_info.c:405
msgid "position"
msgstr "position"

#: src/gui/widgets/timeline_arranger.c:502
msgid "Custom Marker"
msgstr "Marqueur personnalisé"

#: src/gui/widgets/help_toolbar.c:39
msgid "Chat (Matrix)"
msgstr "Tchat (Matrix)"

#: src/gui/widgets/help_toolbar.c:40
msgid "Manual"
msgstr "Manuel"

#: src/gui/widgets/help_toolbar.c:41 resources/ui/shortcuts.ui:47
msgid "Keyboard Shortcuts"
msgstr "Raccourcis clavier"

#: src/gui/widgets/help_toolbar.c:42
msgid "Donate"
msgstr "Faire un don"

#: src/gui/widgets/help_toolbar.c:43
msgid "Report a Bug"
msgstr "Rapporter un bogue"

#: src/gui/widgets/home_toolbar.c:57 src/gui/widgets/home_toolbar.c:116
#: resources/ui/home_toolbar.ui:34
msgid "Undo"
msgstr "Annuler"

#: src/gui/widgets/home_toolbar.c:58 src/gui/widgets/home_toolbar.c:118
#: resources/ui/home_toolbar.ui:47
msgid "Redo"
msgstr "Refaire"

#: src/gui/widgets/home_toolbar.c:120
msgid "Cut"
msgstr "Couper"

#: src/gui/widgets/home_toolbar.c:122
msgid "Copy"
msgstr "Copier"

#: src/gui/widgets/home_toolbar.c:124
msgid "Paste"
msgstr "Coller"

#: src/gui/widgets/home_toolbar.c:126
msgid "Duplicate"
msgstr "Dupliquer"

#: src/gui/widgets/home_toolbar.c:128
msgid "Delete"
msgstr "Supprimer"

#: src/gui/widgets/home_toolbar.c:130
msgid "Clear Selection"
msgstr "Déselectionner"

#: src/gui/widgets/home_toolbar.c:132
msgid "Select All"
msgstr "Tout sélectionner"

#: src/gui/widgets/home_toolbar.c:134
msgid "Loop Selection"
msgstr "Sélection de la boucle"

#: src/gui/widgets/right_dock_edge.c:102
msgid "Plugin Browser"
msgstr "Navigateur de greffon"

#: src/gui/widgets/right_dock_edge.c:124
msgid "Control Room"
msgstr "Salle de contrôle"

#: src/gui/widgets/right_dock_edge.c:151
msgid "Show file browser"
msgstr "Afficher le navigateur de fichiers"

#: src/gui/widgets/route_target_selector.c:54
msgid "<tt><i>Engine</i></tt>"
msgstr "<tt><i>Moteur</i></tt>"

#: src/gui/widgets/route_target_selector.c:82
msgid "Cannot be routed"
msgstr "Ne peut pas être routé"

#: src/gui/widgets/route_target_selector.c:91
msgid "Routed to engine"
msgstr "Routé vers le moteur"

#: src/gui/widgets/route_target_selector.c:98
msgid "Select channel to route signal to"
msgstr "Sélectionner le canal pour acheminer le signal"

#: src/gui/widgets/route_target_selector.c:175
msgid "Stereo Out"
msgstr "Sortie Stéréo"

#: src/gui/widgets/automatable_selector_popover.c:68
msgid "No control selected"
msgstr "Aucun contrôle sélectionné"

#: src/gui/widgets/snap_grid.c:95
msgid "Snap/Grid options"
msgstr "Accrocher/options de la grille"

#: src/gui/widgets/header_notebook.c:90
msgid "About Zrythm"
msgstr "À propos de Zrythm"

#: src/gui/widgets/header_notebook.c:91 resources/ui/shortcuts.ui:40
#: resources/ui/preferences.ui:27
msgid "Preferences"
msgstr "Préférences"

#: src/gui/widgets/live_waveform.c:197
msgid "Live waveform indicator"
msgstr "Indicateur de forme d'onde en direct"

#: src/gui/widgets/clip_editor_inner.c:194
msgid "Select a region..."
msgstr "Sélectionner une région..."

#: src/gui/widgets/event_viewer.c:105 resources/ui/inspector_master.ui:31
#: resources/ui/inspector_ap.ui:31 resources/ui/inspector_midi.ui:31
msgid "Region"
msgstr "Région"

#: src/gui/widgets/event_viewer.c:108 src/audio/track.c:1304
msgid "Marker"
msgstr "Marqueur"

#: src/gui/widgets/event_viewer.c:111 resources/ui/scale_selector_window.ui:240
#: resources/ui/inspector_chord.ui:43 resources/ui/editor_toolbar.ui:59
msgid "Scale"
msgstr "Gamme"

#: src/gui/widgets/event_viewer.c:114
msgid "MIDI note"
msgstr "Note MIDI"

#: src/gui/widgets/event_viewer.c:117 src/gui/widgets/event_viewer.c:585
#: src/audio/region.c:284 src/audio/track.c:1295
#: resources/ui/editor_toolbar.ui:58
msgid "Chord"
msgstr "Accord"

#: src/gui/widgets/event_viewer.c:120
msgid "Automation point"
msgstr "Point d'automatisation"

#: src/gui/widgets/event_viewer.c:448 resources/ui/chord_selector_window.ui:239
#: resources/ui/file_browser.ui:84 resources/ui/snap_grid_popover.ui:127
msgid "Type"
msgstr "Type"

#: src/gui/widgets/event_viewer.c:459 src/gui/widgets/event_viewer.c:555
msgid "Start"
msgstr "Départ"

#: src/gui/widgets/event_viewer.c:470
msgid "Clip start"
msgstr "Début du clip"

#: src/gui/widgets/event_viewer.c:481
msgid "Loop start"
msgstr "Début de boucle"

#: src/gui/widgets/event_viewer.c:492
msgid "Loop end"
msgstr "Fin de boucle"

#: src/gui/widgets/event_viewer.c:503 src/gui/widgets/event_viewer.c:566
msgid "End"
msgstr "Fin"

#: src/gui/widgets/event_viewer.c:522
msgid "Note"
msgstr "Note"

#: src/gui/widgets/event_viewer.c:533
msgid "Pitch"
msgstr "Hauteur"

#: src/gui/widgets/event_viewer.c:544 resources/ui/midi_editor_space.ui:133
#: resources/ui/chord_editor_space.ui:152
#: resources/ui/automation_editor_space.ui:115
msgid "Velocity"
msgstr "Vélocité"

#: src/gui/widgets/event_viewer.c:615
msgid "Index"
msgstr "Index"

#: src/gui/widgets/event_viewer.c:637
msgid "Value"
msgstr "Valeur"

#: src/gui/widgets/event_viewer.c:648
msgid "Curviness"
msgstr "Courbure"

#: src/gui/widgets/ports_expander.c:173
msgid "Controls"
msgstr "Contrôles"

#: src/gui/widgets/ports_expander.c:176
msgid "Control Outs"
msgstr "Sortie de contrôle"

#: src/gui/widgets/ports_expander.c:179
msgid "Audio Ins"
msgstr "Entrées Audio"

#: src/gui/widgets/ports_expander.c:182
msgid "Audio Outs"
msgstr "Sorties Audio"

#: src/gui/widgets/ports_expander.c:185
msgid "MIDI Ins"
msgstr "Entrées MIDI"

#: src/gui/widgets/ports_expander.c:188
msgid "MIDI Outs"
msgstr "Sorties MIDI"

#: src/gui/widgets/ports_expander.c:191
msgid "CV Ins"
msgstr "Entrées CV"

#: src/gui/widgets/ports_expander.c:194
msgid "CV Outs"
msgstr "Sorties CV"

#: src/gui/widgets/ports_expander.c:362
msgid "Sends"
msgstr "Envois"

#: src/gui/widgets/ports_expander.c:369
msgid "Stereo In"
msgstr "Entrée stéréo"

#: src/gui/widgets/ports_expander.c:376
msgid "MIDI In"
msgstr "Entrée MIDI"

#: src/gui/widgets/ports_expander.c:384
msgid "MIDI Out"
msgstr "Sortie MIDI"

#: src/gui/widgets/route_target_selector_popover.c:155
msgid "Group"
msgstr "Groupe"

#: src/gui/widgets/route_target_selector_popover.c:168 src/audio/track.c:1277
msgid "Instrument"
msgstr "Instrument"

#: src/gui/widgets/route_target_selector_popover.c:227
#: src/gui/widgets/route_target_selector_popover.c:396
msgid "No output selected"
msgstr "Aucune sortie sélectionnée"

#: src/gui/widgets/route_target_selector_popover.c:241
#, c-format
msgid "Routing to %s"
msgstr "Routage vers %s"

#: src/gui/widgets/file_browser_window.c:38
msgid "File Browser"
msgstr "Navigateur de fichier"

#: src/gui/widgets/project_toolbar.c:39
msgid "New Project"
msgstr "Nouveau projet"

#: src/gui/widgets/project_toolbar.c:40
msgid "Save"
msgstr "Sauvegarder"

#: src/gui/widgets/project_toolbar.c:41
msgid "Save As"
msgstr "Sauvegarder sous"

#: src/gui/widgets/project_toolbar.c:42 src/utils/dialogs.c:38
msgid "Open Project"
msgstr "Ouvrir un projet"

#: src/gui/widgets/project_toolbar.c:43
msgid "Export As"
msgstr "Exporter sous"

#: src/gui/widgets/view_toolbar.c:39
msgid "Toggle Status Bar"
msgstr "Basculer la barre d'état"

#: src/gui/widgets/view_toolbar.c:40
msgid "Zoom In"
msgstr "Zoom avant"

#: src/gui/widgets/view_toolbar.c:41
msgid "Zoom Out"
msgstr "Zoom arrière"

#: src/gui/widgets/view_toolbar.c:42
msgid "Original Size"
msgstr "Taille originale"

#: src/gui/widgets/view_toolbar.c:43
msgid "Best Fit"
msgstr "Meilleur ajustement"

#: src/gui/widgets/view_toolbar.c:44
msgid "Fullscreen"
msgstr "Plein écran"

#: src/gui/widgets/view_toolbar.c:45
msgid "Toggle Left Panel"
msgstr "Basculer le panneau de gauche"

#: src/gui/widgets/view_toolbar.c:46
msgid "Toggle Bottom Panel"
msgstr "Basculer le panneau inférieur"

#: src/gui/widgets/view_toolbar.c:47
msgid "Toggle Top Panel"
msgstr "Basculer le panneau supérieur"

#: src/gui/widgets/view_toolbar.c:49
msgid "Toggle Right Panel"
msgstr "Basculer le panneau de droite"

#: src/gui/widgets/track.c:519 src/audio/track_lane.c:68
#, c-format
msgid "Lane %d"
msgstr "Voie %d"

#: src/gui/widgets/track.c:1396
msgid "_Delete Track"
msgstr "_Supprimer la piste"

#: src/gui/widgets/track.c:1399
msgid "_Delete Tracks"
msgstr "_Supprimer les pistes"

#: src/gui/widgets/track.c:1414
msgid "_Duplicate Track"
msgstr "_Copier la Piste"

#: src/gui/widgets/track.c:1417
msgid "_Duplicate Tracks"
msgstr "_Copier les pistes"

#: src/gui/widgets/track.c:1435
msgid "Add Region"
msgstr "Ajouter une région"

#: src/gui/widgets/track.c:1447
msgid "Hide Track"
msgstr "Cacher la piste"

#: src/gui/widgets/track.c:1448
msgid "Hide Tracks"
msgstr "Cacher les pistes"

#: src/gui/widgets/track.c:1459
msgid "Pin/Unpin Track"
msgstr "Attacher/détacher la piste"

#: src/gui/widgets/track.c:1460
msgid "Pin/Unpin Tracks"
msgstr "Attacher/détacher les pistes"

#: src/gui/widgets/track.c:1475
msgid "Track MIDI Ch"
msgstr "Piste MIDI Ca"

#: src/gui/widgets/track.c:1486 src/gui/widgets/track.c:1544
#, c-format
msgid "%sMIDI Channel %d"
msgstr "%sCanal MIDI %d"

#: src/gui/widgets/track.c:1522
#, c-format
msgid "Lane %d MIDI Ch"
msgstr "Midi Can voie %d"

#: src/gui/widgets/track.c:1539
#, c-format
msgid "%sInherit"
msgstr "%sHériter"

#: src/gui/widgets/fader.c:333
msgid "Fader"
msgstr "Charriots"

#: src/gui/backend/events.c:1452
msgid "Trial limit has been reached. Zrythm will now go silent"
msgstr ""

#: src/utils/dialogs.c:43
msgid "_Open"
msgstr "_Ouvrir"

#: src/utils/dialogs.c:66
msgid "Overwrite Plugin"
msgstr "Écraser le plugin"

#: src/utils/dialogs.c:80
msgid "A plugin already exists at the selected slot. Overwrite it?"
msgstr "Un greffon existe déjà à l'emplacement sélectionné. Le remplacer ?"

#: src/utils/dialogs.c:104
msgid "Error instantiating plugin. Please see log for details."
msgstr ""
"Erreur lors de l'instanciation du greffon. Veuillez consulter le journal "
"pour plus de détails."

#: src/utils/ui.c:576
msgid "English [en]"
msgstr "Anglais [en]"

#: src/utils/ui.c:577
#, fuzzy
msgid "English UK [en_GB]"
msgstr "Anglais [en]"

#: src/utils/ui.c:578
msgid "German [de]"
msgstr "Allemand [de]"

#: src/utils/ui.c:579
msgid "French [fr]"
msgstr "Français [fr]"

#: src/utils/ui.c:580
msgid "Italian [it]"
msgstr "Italien [it]"

#: src/utils/ui.c:581
#, fuzzy
msgid "Norwegian [nb_NO]"
msgstr "Norvégien [nb]"

#: src/utils/ui.c:582
msgid "Spanish [es]"
msgstr "Espagnol [es]"

#: src/utils/ui.c:583
msgid "Japanese [ja]"
msgstr "Japonais [ja]"

#: src/utils/ui.c:584
msgid "Portuguese [pt]"
msgstr "Portugais [pt]"

#: src/utils/ui.c:585
msgid "Russian [ru]"
msgstr "Russe [ru]"

#: src/utils/ui.c:586
msgid "Chinese [zh]"
msgstr "Chinois  [zh]"

#. TRANSLATORS: Dummy audio backend
#: src/utils/ui.c:612 src/utils/ui.c:646
msgid "Dummy"
msgstr "Factice"

#: src/utils/ui.c:648
msgid "ALSA Sequencer"
msgstr "Séquenceur ALSA"

#. TRANSLATORS: Pan algorithm
#: src/utils/ui.c:672
msgid "Linear"
msgstr "Linéaire"

#: src/utils/ui.c:673
msgid "Square Root"
msgstr "Racine carrée"

#: src/utils/ui.c:674
msgid "Sine (Equal Power)"
msgstr "Sine (puissance égale)"

#: src/utils/ui.c:844
#, c-format
msgid ""
"A locale for the language you have selected (%s) is not available. Please "
"install one first and restart Zrythm"
msgstr ""

#: src/utils/ui.c:849
#, c-format
msgid ""
"A locale for the language you have selected is not available. Please enable "
"one first using the steps below and try again.\n"
"1. Uncomment any locale starting with the language code <b>%s</b> in <b>/etc/"
"locale.gen</b> (needs root privileges)\n"
"2. Run <b>locale-gen</b> as root\n"
"3. Restart Zrythm"
msgstr ""
"Un emplacement pour le langage que vous avez sélectionné n'est pas "
"disponible. S'il vous plaît, autorisez-le D'abord en suivant les étapes ci-"
"dessous et réessayez.\n"
"1. Dé-commentez tout emplacement commençant par le code de langue <b>%s</b> "
"dans <b>/etclocale.gen</b> (nécessite les droits 'root')\n"
"2. Lancez <b>locale-gen</b> en root\n"
"3. Redémarrez Zrythm"

#: src/audio/track_processor.c:205
msgid "Piano Roll"
msgstr "Piano Roll"

#: src/audio/chord_track.c:53 resources/ui/inspector_chord.ui:31
msgid "Chords"
msgstr "Accords"

#: src/audio/marker_track.c:52
msgid "Markers"
msgstr "Marqueurs"

#: src/audio/engine_pa.c:272 src/audio/engine_pa.c:292
#: src/audio/engine_pa.c:303
#, c-format
msgid "PortAudio Error: %s"
msgstr "Erreur de PortAudio: %s"

#: src/audio/region.c:275 src/audio/track.c:1283
msgid "MIDI"
msgstr "MIDI"

#: src/audio/region.c:278 src/audio/track.c:1280
msgid "Audio"
msgstr "Audio"

#: src/audio/region.c:281
msgid "Automation"
msgstr "Automatisation"

#: src/audio/engine.c:325
#, c-format
msgid ""
"Failed to initialize the %s audio backend. Will use the dummy backend "
"instead. Please check your backend settings in the Preferences."
msgstr ""
"Échec de l'initialisation du dorsal audio %s. On utilisera le dorsal factice "
"(dummy) à la place. Veuillez vérifier vos paramètres de dorsal dans les "
"Préférences."

#: src/audio/engine.c:407
#, c-format
msgid ""
"Failed to initialize the %s MIDI backend. Will use the dummy backend "
"instead. Please check your backend settings in the Preferences."
msgstr ""
"Échec de l'initialisation du dorsal MIDI %s. On utilisera le dorsal factice "
"(dummy) à la place. Veuillez vérifier vos paramètres de dorsal dans les "
"Préférences."

#: src/audio/engine_alsa.c:340
#, c-format
msgid "ALSA Error: %s"
msgstr "Erreur ALSA : %s"

#: src/audio/passthrough_processor.c:92
msgid "Pre-Fader in"
msgstr "Entrée pré-fader"

#: src/audio/passthrough_processor.c:98
msgid "Pre-Fader out"
msgstr "Sortie pré-fader"

#: src/audio/passthrough_processor.c:106
msgid "MIDI pre-fader in"
msgstr "Entrée pré-fader MIDI"

#: src/audio/passthrough_processor.c:119
msgid "MIDI pre-fader out"
msgstr "Sortie pré-fader MIDI"

#: src/audio/sample_processor.c:38
msgid "Sample Processor"
msgstr "Processeur d'échantillon"

#. TODO
#: src/audio/scale.c:563 src/audio/scale.c:597
msgid "Unimplemented"
msgstr "Non-implémenté"

#: src/audio/fader.c:125
msgid "Fader in"
msgstr "Entrée fader"

#: src/audio/fader.c:134
msgid "Fader out"
msgstr "Sortie fader"

#: src/audio/fader.c:146
msgid "MIDI fader in"
msgstr "Entrée fader MIDI"

#: src/audio/fader.c:159
msgid "MIDI fader out"
msgstr "Sortie fader MIDI"

#. TRANSLATORS: JACK failure messages
#: src/audio/engine_jack.c:658
msgid "Overall operation failed"
msgstr "Échec général de l'opération"

#: src/audio/engine_jack.c:664
msgid "The operation contained an invalid or unsupported option"
msgstr "L'opération contenait une option non valide ou non prise en charge"

#: src/audio/engine_jack.c:671
msgid "The desired client name was not unique"
msgstr "Le nom du client souhaité n'était pas unique"

#: src/audio/engine_jack.c:677
msgid "Unable to connect to the JACK server"
msgstr "Impossible de se connecter au serveur JACK"

#: src/audio/engine_jack.c:683
msgid "Communication error with the JACK server"
msgstr "Erreur de communication avec le serveur JACK"

#: src/audio/engine_jack.c:689
msgid "Requested client does not exist"
msgstr "Le client demandé n'existe pas"

#: src/audio/engine_jack.c:695
msgid "Unable to load internal client"
msgstr "Impossible de charger le client interne"

#: src/audio/engine_jack.c:701
msgid "Unable to initialize client"
msgstr "Impossible d'initialiser le client"

#: src/audio/engine_jack.c:707
msgid "Unable to access shared memory"
msgstr "Impossible d'accéder à la mémoire partagée"

#: src/audio/engine_jack.c:713
msgid "Client's protocol version does not match"
msgstr "La version du protocole du client ne correspond pas"

#: src/audio/engine_jack.c:717
msgid "Backend error"
msgstr "Erreur du système audio"

#: src/audio/engine_jack.c:721
msgid "Client zombie"
msgstr "Client zombie"

#: src/actions/arranger_selections.c:1364
msgid "Edit arranger object(s)"
msgstr "Modifier le(s) objet(s) de l'arrangeur"

#: src/actions/create_plugins_action.c:139
#, c-format
msgid "Create %s"
msgstr "Créer %s"

#: src/actions/create_plugins_action.c:143
#, c-format
msgid "Create %d %ss"
msgstr "Créer %d %s"

#: src/actions/delete_tracks_action.c:114
msgid "Delete Track"
msgstr "Supprimer la piste"

#: src/actions/delete_tracks_action.c:117
#, c-format
msgid "Delete %d Tracks"
msgstr "Supprimer %d Pistes"

#: src/actions/actions.c:545
msgid ""
"Creating new projects is disabled. Please restart Zrythm to start a new "
"project"
msgstr ""

#: src/actions/actions.c:556 resources/ui/project_assistant.ui:86
#: resources/ui/shortcuts.ui:104
msgid "Create new project"
msgstr "Créer un nouveau projet"

#: src/actions/actions.c:559
msgid "Yes"
msgstr "Oui"

#: src/actions/actions.c:561
msgid "No"
msgstr "Non"

#: src/actions/actions.c:566
msgid "Any unsaved changes to the current project will be lost. Continue?"
msgstr ""
"Toute modification non sauvegardée du projet en cours sera perdue. "
"Continuer ?"

#: src/actions/actions.c:618
msgid "Loading is disabled in the trial version"
msgstr ""

#: src/actions/actions.c:646 src/actions/actions.c:670
msgid "Saving is disabled in the trial version"
msgstr ""

#: src/actions/actions.c:682
msgid "Save Project"
msgstr "Sauvegarder le projet"

#: src/actions/copy_plugins_action.c:187
#, c-format
msgid "Copy %s"
msgstr "Copier %s"

#: src/actions/copy_plugins_action.c:191
#, c-format
msgid "Copy %d Plugins"
msgstr "Copier %d Greffons"

#: src/actions/move_plugins_action.c:150
#, c-format
msgid "Move %s"
msgstr "Déplacer %s"

#: src/actions/move_plugins_action.c:154
#, c-format
msgid "Move %d Plugins"
msgstr "Déplacer %d Greffons"

#: src/actions/edit_tracks_action.c:160
msgid "Solo Track"
msgstr "Mettre la piste en Solo"

#: src/actions/edit_tracks_action.c:163
msgid "Unsolo Track"
msgstr "Enlever le Solo de la piste"

#: src/actions/edit_tracks_action.c:167
msgid "Mute Track"
msgstr "Rendre la piste muette"

#: src/actions/edit_tracks_action.c:170
msgid "Unmute Track"
msgstr "Activer la piste muette"

#: src/actions/edit_tracks_action.c:173
msgid "Change Fader"
msgstr "Changer le Fader"

#: src/actions/edit_tracks_action.c:176
msgid "Change Pan"
msgstr "Changer la panoramique"

#: src/actions/move_tracks_action.c:128
msgid "Move Track"
msgstr "Déplacer la piste"

#: src/actions/move_tracks_action.c:131
#, c-format
msgid "Move %d Tracks"
msgstr "Déplacer %d Pistes"

#: src/actions/create_tracks_action.c:57
#, c-format
msgid "%s Track"
msgstr "%s Piste"

#: src/actions/create_tracks_action.c:120
#, c-format
msgid "Error instantiating plugin %s. Please see log for details."
msgstr ""
"Erreur lors de l'instanciation du greffon %s. Veuillez consulter le journal "
"pour plus de détails."

#: src/actions/create_tracks_action.c:316
#, c-format
msgid "Create %s Track"
msgstr "Créer %s Piste"

#: src/actions/create_tracks_action.c:319
#, c-format
msgid "Create %d %s Tracks"
msgstr "Créer %d %s Pistes"

#: src/actions/delete_plugins_action.c:111
msgid "Delete Plugin"
msgstr "Supprimer le greffon"

#: src/actions/delete_plugins_action.c:114
#, c-format
msgid "Delete %d Plugins"
msgstr "Effacer %d Greffons"

#: resources/ui/first_run_assistant.ui:27
msgid "Setup Zrythm"
msgstr "Configurer Zrythm"

#: resources/ui/first_run_assistant.ui:51
msgid ""
"Welcome to Zrythm.\n"
" This will guide you through the basic setup of Zrythm. First, choose your "
"language."
msgstr ""
"Bienvenue sur Zrythm.\n"
" Ceci vous guidera pour la configuration de base de Zrythm. Tout d'abord, "
"choisissez votre langue."

#: resources/ui/first_run_assistant.ui:89 resources/ui/preferences.ui:519
msgid "Language"
msgstr "Langue"

#: resources/ui/first_run_assistant.ui:107
msgid ""
"Next, choose the  location to use for saving temporary files and projects "
"(or accept the default)"
msgstr ""
"Ensuite, choisissez l'emplacement à utiliser pour enregistrer les fichiers "
"temporaires et les projets (ou accepter l'emplacement par défaut)"

#: resources/ui/first_run_assistant.ui:120
msgid "Select a folder"
msgstr "Sélectionner un dossier"

#: resources/ui/first_run_assistant.ui:130
msgid "Reset"
msgstr "Réinitialiser"

#: resources/ui/first_run_assistant.ui:134
msgid "Resets the path to the default"
msgstr "Réinitialiser l'emplacement par défaut"

#: resources/ui/first_run_assistant.ui:145
#, fuzzy
msgid "Choose the paths to scan for VST2 plugins (or accept the default)"
msgstr ""
"Ensuite, choisissez l'emplacement à utiliser pour enregistrer les fichiers "
"temporaires et les projets (ou accepter l'emplacement par défaut)"

#: resources/ui/first_run_assistant.ui:182
msgid "Select the audio and MIDI engine backends to use"
msgstr "Sélectionnez les moteurs de traitement audio et MIDI à utiliser"

#: resources/ui/first_run_assistant.ui:200 resources/ui/preferences.ui:170
msgid "MIDI Backend"
msgstr "Système MIDI"

#: resources/ui/first_run_assistant.ui:213 resources/ui/preferences.ui:124
msgid "Audio Backend"
msgstr "Système audio"

#: resources/ui/first_run_assistant.ui:250
msgid "Test"
msgstr "Test"

#: resources/ui/first_run_assistant.ui:254
msgid "Tests the backends"
msgstr "Tester les systèmes"

#: resources/ui/first_run_assistant.ui:265
msgid "Backends"
msgstr "Systèmes Audio"

#: resources/ui/bind_cc_dialog.ui:45 resources/ui/create_project_dialog.ui:38
#: resources/ui/export_dialog.ui:46 resources/ui/preferences.ui:58
msgid "Cancel"
msgstr "Annuler"

#: resources/ui/bind_cc_dialog.ui:58 resources/ui/create_project_dialog.ui:24
#: resources/ui/export_progress_dialog.ui:39 resources/ui/preferences.ui:44
msgid "OK"
msgstr "OK"

#: resources/ui/bind_cc_dialog.ui:81
msgid "Press a key or move a knob on your MIDI device"
msgstr ""
"Appuyez sur une touche ou déplacez un bouton sur votre périphérique MIDI"

#: resources/ui/bind_cc_dialog.ui:94
msgid "Waiting for input..."
msgstr "En attente d'une entrée..."

#: resources/ui/scale_selector_window.ui:51
msgid "Root Key"
msgstr "Note de base"

#: resources/ui/scale_selector_window.ui:80
#: resources/ui/chord_selector_window.ui:79
#: resources/ui/chord_selector_window.ui:523
msgid "C"
msgstr "Do"

#: resources/ui/scale_selector_window.ui:93
#: resources/ui/chord_selector_window.ui:92
#: resources/ui/chord_selector_window.ui:536
msgid "D♭"
msgstr "Ré♭"

#: resources/ui/scale_selector_window.ui:106
#: resources/ui/chord_selector_window.ui:105
#: resources/ui/chord_selector_window.ui:549
msgid "D"
msgstr "Ré"

#: resources/ui/scale_selector_window.ui:119
#: resources/ui/chord_selector_window.ui:118
#: resources/ui/chord_selector_window.ui:562
msgid "E♭"
msgstr "Mi♭"

#: resources/ui/scale_selector_window.ui:132
#: resources/ui/chord_selector_window.ui:131
#: resources/ui/chord_selector_window.ui:575
msgid "E"
msgstr "Mi"

#: resources/ui/scale_selector_window.ui:145
#: resources/ui/chord_selector_window.ui:144
#: resources/ui/chord_selector_window.ui:588
msgid "F"
msgstr "Fa"

#: resources/ui/scale_selector_window.ui:158
#: resources/ui/chord_selector_window.ui:157
#: resources/ui/chord_selector_window.ui:601
msgid "F♯"
msgstr "Fa♯"

#: resources/ui/scale_selector_window.ui:171
#: resources/ui/chord_selector_window.ui:170
#: resources/ui/chord_selector_window.ui:614
msgid "G"
msgstr "Sol"

#: resources/ui/scale_selector_window.ui:184
#: resources/ui/chord_selector_window.ui:183
#: resources/ui/chord_selector_window.ui:627
msgid "A♭"
msgstr "La♭"

#: resources/ui/scale_selector_window.ui:197
#: resources/ui/chord_selector_window.ui:196
#: resources/ui/chord_selector_window.ui:640
msgid "A"
msgstr "La"

#: resources/ui/scale_selector_window.ui:210
#: resources/ui/chord_selector_window.ui:209
#: resources/ui/chord_selector_window.ui:653
msgid "B♭"
msgstr "Si♭"

#: resources/ui/scale_selector_window.ui:223
#: resources/ui/chord_selector_window.ui:222
#: resources/ui/chord_selector_window.ui:666
msgid "B"
msgstr "Si"

#: resources/ui/scale_selector_window.ui:267
msgid "Chromatic"
msgstr "Chromatique"

#: resources/ui/scale_selector_window.ui:280
msgid "Ionian (Major)"
msgstr "Ionien (majeur)"

#: resources/ui/scale_selector_window.ui:293
msgid "Aeolian (Natural Minor)"
msgstr "Aeolien (mineur naturel)"

#: resources/ui/scale_selector_window.ui:306
msgid "Harmonic Minor"
msgstr "Mineur harmonique"

#: resources/ui/scale_selector_window.ui:342
#: resources/ui/chord_selector_window.ui:747
msgid "Creator"
msgstr "Créateur"

#: resources/ui/scale_selector_window.ui:358
#: resources/ui/chord_selector_window.ui:877
msgid "TODO keyboard"
msgstr "ÀFAIRE clavier"

#: resources/ui/scale_selector_window.ui:368
#: resources/ui/chord_selector_window.ui:887 resources/ui/export_dialog.ui:251
msgid "Custom"
msgstr "Personnalisé"

#: resources/ui/bot_dock_edge.ui:66
msgid "Piano roll panel"
msgstr "Panneau du Piano Roll"

#: resources/ui/bot_dock_edge.ui:81
msgid "Editor"
msgstr "Éditeur"

#: resources/ui/bot_dock_edge.ui:104
msgid "Mixer panel"
msgstr "Panneau du mixeur"

#: resources/ui/bot_dock_edge.ui:119
msgid "Mixer"
msgstr "Mixeur"

#: resources/ui/bot_dock_edge.ui:156
msgid "Modulators"
msgstr "Modulateurs"

#: resources/ui/bot_dock_edge.ui:193
msgid "Chord Pad"
msgstr "Tablette d'accord"

#: resources/ui/fishbowl_window.ui:6
msgid "Fishbowl"
msgstr "Cuvette à poisson"

#: resources/ui/timeline_toolbar.ui:64
msgid "Musical mode"
msgstr "Mode musical"

#: resources/ui/timeline_toolbar.ui:87 resources/ui/editor_toolbar.ui:103
msgid "Toggle event viewer"
msgstr "Basculer l'afficheur d'événement"

#: resources/ui/project_assistant.ui:27
msgid "Select Project"
msgstr "Sélectionner un projet"

#: resources/ui/project_assistant.ui:43
msgid "Select a project"
msgstr "Sélectionner un projet"

#: resources/ui/project_assistant.ui:102
msgid "Remove"
msgstr "Supprimer"

#: resources/ui/project_assistant.ui:106
msgid "Removes selected project from the list"
msgstr "Supprimer les projets sélectionnés de la liste"

#: resources/ui/project_assistant.ui:130
msgid "Select a template"
msgstr "Sélectionner un modèle"

#: resources/ui/chord_selector_window.ui:52
msgid "Root Note"
msgstr "Note de base"

#: resources/ui/chord_selector_window.ui:265
msgid "maj"
msgstr "maj"

#: resources/ui/chord_selector_window.ui:278
msgid "min"
msgstr "min"

#: resources/ui/chord_selector_window.ui:291
msgid "dim"
msgstr "dim"

#: resources/ui/chord_selector_window.ui:304
msgid "sus4"
msgstr "sus4"

#: resources/ui/chord_selector_window.ui:317
msgid "sus2"
msgstr "sus2"

#: resources/ui/chord_selector_window.ui:330
msgid "aug"
msgstr "aug"

#: resources/ui/chord_selector_window.ui:347
msgid "Accent"
msgstr "Accent"

#: resources/ui/chord_selector_window.ui:375
msgid "7"
msgstr "7"

#: resources/ui/chord_selector_window.ui:388
msgid "j7"
msgstr "j7"

#: resources/ui/chord_selector_window.ui:401
msgid "♭9"
msgstr "♭9"

#: resources/ui/chord_selector_window.ui:414
msgid "9"
msgstr "9"

#: resources/ui/chord_selector_window.ui:427
msgid "♯9"
msgstr "♯9"

#: resources/ui/chord_selector_window.ui:440
msgid "11"
msgstr "11"

#: resources/ui/chord_selector_window.ui:453
msgid "♭5/♯11"
msgstr "♭5/♯11"

#: resources/ui/chord_selector_window.ui:466
msgid "♯5/♭13"
msgstr "♯5/♭13"

#: resources/ui/chord_selector_window.ui:479
msgid "6/13"
msgstr "6/13"

#: resources/ui/chord_selector_window.ui:496
msgid "Bass Note"
msgstr "Note de basse"

#: resources/ui/chord_selector_window.ui:701
msgid "All"
msgstr "Tout"

#: resources/ui/chord_selector_window.ui:717
msgid "In scale"
msgstr "Dans la gamme"

#: resources/ui/chord_selector_window.ui:768
msgid "I"
msgstr "I"

#: resources/ui/chord_selector_window.ui:782
msgid "II"
msgstr "II"

#: resources/ui/chord_selector_window.ui:796
msgid "III"
msgstr "III"

#: resources/ui/chord_selector_window.ui:810
msgid "IV"
msgstr "IV"

#: resources/ui/chord_selector_window.ui:824
msgid "V"
msgstr "V"

#: resources/ui/chord_selector_window.ui:838
msgid "VI"
msgstr "VI"

#: resources/ui/chord_selector_window.ui:852
msgid "VII"
msgstr "VII"

#: resources/ui/chord_selector_window.ui:866
msgid "Diatonic"
msgstr "Diatonique"

#: resources/ui/chord_selector_window.ui:898
msgid "TODO"
msgstr "ÀFAIRE"

#: resources/ui/chord_selector_window.ui:908
msgid "Circle of Fifths"
msgstr "Cercle des quintes"

#: resources/ui/create_project_dialog.ui:70
msgid "Parent directory"
msgstr "Répertoire parent"

#: resources/ui/create_project_dialog.ui:83
msgid "Select parent directory to save the project in"
msgstr "Sélectionnez le répertoire parent dans lequel sauvegarder le projet"

#: resources/ui/shortcuts.ui:31
msgid "Global Shortcuts"
msgstr "Raccourcis globaux"

#: resources/ui/shortcuts.ui:36 resources/ui/preferences.ui:372
msgid "General"
msgstr "Général"

#: resources/ui/shortcuts.ui:54
msgid "Toggle Fullscreen"
msgstr "Basculer plein écran"

#: resources/ui/shortcuts.ui:61
msgid "Quit"
msgstr "Quitter"

#: resources/ui/shortcuts.ui:71
msgid "Panels"
msgstr "Panneaux"

#: resources/ui/shortcuts.ui:75
msgid "Toggle left panel"
msgstr "Basculer sur le panneau de gauche"

#: resources/ui/shortcuts.ui:82
msgid "Toggle right panel"
msgstr "Basculer sur le panneau de droite"

#: resources/ui/shortcuts.ui:89
msgid "Toggle bottom panel"
msgstr "Basculer sur le panneau inférieur"

#: resources/ui/shortcuts.ui:99 resources/ui/header_notebook.ui:55
msgid "Project"
msgstr "Projet"

#: resources/ui/shortcuts.ui:111
msgid "Open a project"
msgstr "Ouvrir un projet"

#: resources/ui/shortcuts.ui:118
msgid "Save the project"
msgstr "Sauvegarder le projet"

#: resources/ui/shortcuts.ui:127
msgid "Copy and Paste"
msgstr "Copier et Coller"

#: resources/ui/shortcuts.ui:132
msgid "Copy selection to clipboard"
msgstr "Copier la sélection dans le presse-papier"

#: resources/ui/shortcuts.ui:139
msgid "Cut selection to clipboard"
msgstr "Couper la sélection dans le presse-papier"

#: resources/ui/shortcuts.ui:146
msgid "Paste from clipboard"
msgstr "Coller à partir du presse-papier"

#: resources/ui/shortcuts.ui:155
msgid "Undo and Redo"
msgstr "Annuler et refaire"

#: resources/ui/shortcuts.ui:160
msgid "Undo previous command"
msgstr "Annuler la commande précédente"

#: resources/ui/shortcuts.ui:167
msgid "Redo previous command"
msgstr "Refaire la commande précédente"

#: resources/ui/shortcuts.ui:176
msgid "Selections"
msgstr "Sélections"

#: resources/ui/shortcuts.ui:181
msgid "Select all"
msgstr "Sélectionner tout"

#: resources/ui/shortcuts.ui:188
msgid "Unselect all"
msgstr "Désélectionner tout"

#: resources/ui/shortcuts.ui:200
msgid "Editor Shortcuts"
msgstr "Éditeur de raccourcis"

#: resources/ui/shortcuts.ui:204
msgid "Tool"
msgstr "Outil"

#: resources/ui/shortcuts.ui:208
msgid "Select/Stretch tool"
msgstr "Sélectionner l'outil Étirement"

#: resources/ui/shortcuts.ui:215
msgid "Pencil tool"
msgstr "Outil Crayon"

#: resources/ui/shortcuts.ui:222
msgid "Eraser tool"
msgstr "Outil gomme"

#: resources/ui/shortcuts.ui:229
msgid "Ramp tool"
msgstr "Outil Rampe"

#: resources/ui/shortcuts.ui:236
msgid "Audition tool"
msgstr "Outil d'écoute"

#: resources/ui/shortcuts.ui:246
msgid "Zooming"
msgstr "Zoomer"

#: resources/ui/shortcuts.ui:251
msgid "Zoom in"
msgstr "Zoom avant"

#: resources/ui/shortcuts.ui:258
msgid "Zoom out"
msgstr "Zoom arrière"

#: resources/ui/shortcuts.ui:265
msgid "Best fit"
msgstr "Meilleur ajustement"

#: resources/ui/shortcuts.ui:272
msgid "Original size"
msgstr "Taille originale"

#: resources/ui/shortcuts.ui:281
msgid "Quantizing"
msgstr "Quantification"

#: resources/ui/shortcuts.ui:286 resources/ui/quantize_box.ui:39
msgid "Quick Quantize"
msgstr "Quantification rapide"

#: resources/ui/shortcuts.ui:293
msgid "Quantize"
msgstr "Quantifier"

#: resources/ui/shortcuts.ui:302
msgid "Looping"
msgstr "Bouclage"

#: resources/ui/shortcuts.ui:307
msgid "Loop selection"
msgstr "Sélection de la boucle"

#: resources/ui/midi_controller_popover.ui:37
msgid "Controllers found"
msgstr "Contrôleurs trouvés"

#: resources/ui/midi_controller_popover.ui:79
msgid "Rescan"
msgstr "Rescanner"

#: resources/ui/midi_controller_popover.ui:83
msgid "Scan again for MIDI controllers"
msgstr "Scanner encore les contrôleurs MIDI"

#: resources/ui/midi_editor_space.ui:134 resources/ui/chord_editor_space.ui:153
#: resources/ui/automation_editor_space.ui:116
msgid "Pitch Wheel"
msgstr "Molette de hauteur"

#: resources/ui/midi_editor_space.ui:135 resources/ui/chord_editor_space.ui:154
#: resources/ui/automation_editor_space.ui:117
msgid "Mod Wheel"
msgstr "Molette de modulation"

#: resources/ui/midi_editor_space.ui:136 resources/ui/chord_editor_space.ui:155
#: resources/ui/automation_editor_space.ui:118
msgid "Aftertouch"
msgstr "Aftertouch"

#: resources/ui/automatable_selector.ui:104
msgid "label"
msgstr "label"

#: resources/ui/help_toolbar.ui:58
msgid "News"
msgstr "Nouveautés"

#: resources/ui/inspector_chord.ui:55
msgid "Enforce scale"
msgstr "Appliquer l'échelle"

#: resources/ui/inspector_master.ui:43 resources/ui/inspector_ap.ui:43
#: resources/ui/inspector_midi.ui:43
msgid "region_name"
msgstr "nom_de_région"

#: resources/ui/inspector_master.ui:44 resources/ui/inspector_ap.ui:44
#: resources/ui/inspector_midi.ui:44
msgid "Enter region name..."
msgstr "Saisir le nom de la région..."

#: resources/ui/inspector_master.ui:67 resources/ui/inspector_ap.ui:67
#: resources/ui/inspector_midi.ui:67
msgid "Color"
msgstr "Couleur"

#: resources/ui/inspector_master.ui:101 resources/ui/inspector_ap.ui:101
#: resources/ui/inspector_midi.ui:101 resources/ui/snap_grid_popover.ui:88
msgid "Length"
msgstr "Longueur"

#: resources/ui/inspector_master.ui:113 resources/ui/inspector_ap.ui:113
#: resources/ui/inspector_midi.ui:113
msgid "Muted"
msgstr "Muet"

#: resources/ui/track_lane.ui:34
msgid "Lane 1"
msgstr "Voie 1"

#: resources/ui/export_midi_file_dialog.ui:36
msgid "Select MIDI file"
msgstr "Sélectionner un fichier MIDI"

#: resources/ui/export_midi_file_dialog.ui:69
msgid "_Export"
msgstr "_Exporter"

#: resources/ui/export_midi_file_dialog.ui:104
msgid "Region content"
msgstr "Contenu de la région"

#: resources/ui/export_midi_file_dialog.ui:116
msgid ""
"Select \"Base region\" to save the original region (without loops/clip-start "
"points), or \"Full region\" to save the whole region as Zrythm would play it "
"(traversing loops)."
msgstr ""
"Sélectionnez \"région de base\" pour sauvegarder la région d'origine (sans "
"boucles/points de départ des clips), ou \"région complète\" pour sauvegarder "
"toute la région comme Zrythm la jouerait (boucles traversantes)."

#: resources/ui/export_midi_file_dialog.ui:120
msgid "Base region"
msgstr "Région de base"

#: resources/ui/export_midi_file_dialog.ui:121
msgid "Full region"
msgstr "Région complète"

#: resources/ui/export_midi_file_dialog.ui:145
#: resources/ui/export_midi_file_dialog.ui:157
msgid "MIDI format"
msgstr "Format MIDI"

#: resources/ui/export_midi_file_dialog.ui:161
msgid "Format 0"
msgstr "Format 0"

#: resources/ui/export_midi_file_dialog.ui:162
msgid "Format 1"
msgstr "Format 1"

#: resources/ui/modulator_view.ui:53 resources/ui/clip_editor_inner.ui:53
msgid "Track name"
msgstr "Nom de piste"

#: resources/ui/port_selector_popover.ui:36
msgid "Select a port..."
msgstr "Sélectionner un port ..."

#: resources/ui/port_selector_popover.ui:61
msgid "Track"
msgstr "Piste"

#: resources/ui/port_selector_popover.ui:114
msgid "Plugin"
msgstr "Greffon"

#: resources/ui/port_selector_popover.ui:167
msgid "Port"
msgstr "Port"

#: resources/ui/transport_controls.ui:54
msgid "Play"
msgstr "Lecture"

#: resources/ui/transport_controls.ui:69
msgid "Stop"
msgstr "Stop"

#: resources/ui/transport_controls.ui:87
msgid "Backward"
msgstr "En arrière"

#: resources/ui/transport_controls.ui:105
msgid "Forward"
msgstr "En avant"

#: resources/ui/transport_controls.ui:122 resources/ui/export_dialog.ui:239
msgid "Loop"
msgstr "Boucle"

#: resources/ui/splash.ui:66
msgid "Initializing..."
msgstr "Initialisation..."

#: resources/ui/export_progress_dialog.ui:25
msgid "Open Directory"
msgstr "Ouvrir le répertoire"

#: resources/ui/export_progress_dialog.ui:28
msgid "Opens the containing directory"
msgstr "Ouvre le répertoire contenant"

#: resources/ui/export_progress_dialog.ui:69
msgid "Exporting..."
msgstr "Export..."

#: resources/ui/event_viewer.ui:13
msgid "Event Viewer"
msgstr "Afficheur d'événement"

#: resources/ui/automation_track.ui:31
msgid "Control this automation track is for"
msgstr "Le contrôle de cette piste d'automatisation est pour"

#: resources/ui/automation_track.ui:43
msgid "Mute automation track"
msgstr "Silencer la piste d'automatisation"

#: resources/ui/automation_track.ui:83
msgid "RW"
msgstr "RW"

#: resources/ui/automation_track.ui:87
msgid "Write automation"
msgstr "Écrire une automatisation"

#: resources/ui/automation_track.ui:104
msgid "Read automation"
msgstr "Lire l'automatisation"

#: resources/ui/automation_track.ui:125
msgid "0.0"
msgstr "0.0"

#: resources/ui/automation_track.ui:143
msgid "Remove automation track"
msgstr "Supprimer la piste d'automatisation"

#: resources/ui/automation_track.ui:164
msgid "Add automation track"
msgstr "Ajouter une piste d'automatisation"

#: resources/ui/file_browser.ui:107
msgid "Location"
msgstr "Emplacement"

#: resources/ui/marker_dialog.ui:94
msgid "Marker name"
msgstr "Nom du marqueur"

#: resources/ui/header_notebook.ui:37
#, fuzzy
msgid "Edit"
msgstr "Éditeur"

#: resources/ui/header_notebook.ui:74
msgid "View"
msgstr "Affichage"

#: resources/ui/header_notebook.ui:93
msgid "Help"
msgstr "Aide"

#: resources/ui/header_notebook.ui:147
msgid "Project name"
msgstr "Nom du projet"

#: resources/ui/quantize_dialog.ui:7
msgid "Quantize Options"
msgstr "Options de quantification"

#: resources/ui/quantize_dialog.ui:23
msgid "_Quantize"
msgstr "_Quantifier"

#: resources/ui/quantize_dialog.ui:77
msgid "Quantize to"
msgstr "Quantifier à"

#: resources/ui/quantize_dialog.ui:132
msgid "Adjust"
msgstr "Ajuster"

#: resources/ui/quantize_dialog.ui:183
msgid "Amount"
msgstr "Quantité"

#: resources/ui/quantize_dialog.ui:223
msgid "Swing"
msgstr "Swing"

#: resources/ui/quantize_dialog.ui:251
msgid "Randomization"
msgstr "Aléation"

#: resources/ui/top_bar.ui:31
msgid "Metronome"
msgstr "Métronome"

#: resources/ui/top_bar.ui:87
msgid "MIDI in activity"
msgstr "MIDI en activité"

#: resources/ui/export_dialog.ui:27
msgid "Export As..."
msgstr "Exporter comme..."

#: resources/ui/export_dialog.ui:60
msgid "Export"
msgstr "Exporter"

#: resources/ui/export_dialog.ui:87
msgid "Artist"
msgstr "Artiste"

#: resources/ui/export_dialog.ui:98
msgid "Genre"
msgstr "Genre"

#: resources/ui/export_dialog.ui:109 data/zrythm.desktop.in:20
msgid "Zrythm"
msgstr "Zrythm"

#: resources/ui/export_dialog.ui:120
msgid "Electronic"
msgstr "Électronique"

#: resources/ui/export_dialog.ui:131
msgid "Format"
msgstr "Format"

#: resources/ui/export_dialog.ui:150
msgid "Dither"
msgstr "Bruit de dispersion"

#: resources/ui/export_dialog.ui:177
msgid ""
"The following files will be created:\n"
"\n"
"Master.wav\n"
"\n"
"in the directory:\n"
"\n"
"/home/alex/Zrythm/Projects/project1/exports/20181023"
msgstr ""
"Les fichiers suivants seront créés:\n"
"\n"
"Master.wav\n"
"\n"
"Dans le répertoire:\n"
"\n"
"/home/alex/Zrythm/Projects/project1/exports/20181023"

#: resources/ui/export_dialog.ui:195
msgid "Output Files"
msgstr "Fichiers de sortie"

#: resources/ui/export_dialog.ui:207
msgid "Filename Pattern"
msgstr "Motif de nom de fichier"

#: resources/ui/export_dialog.ui:227
msgid "Song"
msgstr "Chanson"

#: resources/ui/export_dialog.ui:265
msgid "Time Range"
msgstr "Plage temporelle"

#: resources/ui/export_dialog.ui:277
msgid "Tracks"
msgstr "Pistes"

#: resources/ui/export_dialog.ui:298
msgid "Bit depth"
msgstr "Profondeur de Bit"

#: resources/ui/main_window.ui:120
msgid "This is an app-notification. Click the button to dismiss"
msgstr ""
"Ceci est une notification d'application. Cliquez sur le bouton pour annuler"

#: resources/ui/clip_editor.ui:30
msgid "No clip selected"
msgstr "Aucun clip sélectionné"

#: resources/ui/quantize_box.ui:61
msgid "Full Quantize..."
msgstr "Quantification complète..."

#: resources/ui/snap_grid_popover.ui:37
msgid "Grid"
msgstr "Grille"

#: resources/ui/snap_grid_popover.ui:47
msgid "Adaptive Grid"
msgstr "Grille adaptative"

#: resources/ui/snap_grid_popover.ui:66
msgid "Snap"
msgstr "Accrocher"

#: resources/ui/snap_grid_popover.ui:87
msgid "Note length to snap to"
msgstr "Longueur de note à accrocher"

#: resources/ui/snap_grid_popover.ui:126
msgid "Note type"
msgstr "Type de note"

#: resources/ui/editor_toolbar.ui:47
msgid "Highlight"
msgstr "Surbrillance"

#: resources/ui/editor_toolbar.ui:57
msgid "None"
msgstr "Aucun"

#: resources/ui/editor_toolbar.ui:60
msgid "Both"
msgstr "Les deux"

#: resources/ui/preferences.ui:110
msgid "Engine"
msgstr "Moteur"

#: resources/ui/preferences.ui:135
msgid "The audio backend to connect to"
msgstr "Le dorsal audio auquel se connecter"

#: resources/ui/preferences.ui:148
msgid "MIDI Controllers"
msgstr "Contrôleurs MIDI"

#: resources/ui/preferences.ui:181
msgid "The MIDI backend to connect to"
msgstr "Le dorsal MIDI auquel se connecter"

#: resources/ui/preferences.ui:192
msgid "Pan Algorithm"
msgstr "Algorithme de panoramique"

#: resources/ui/preferences.ui:202
msgid "Pan Law"
msgstr "Loi de panoramique"

#: resources/ui/preferences.ui:212
msgid "The pan algorithm to use"
msgstr "L'algorithme de panoramique à utiliser"

#: resources/ui/preferences.ui:223
msgid "The pan law to use"
msgstr "La loi de la panoramique à utiliser"

#: resources/ui/preferences.ui:235
msgid "Zrythm path"
msgstr "Chemin de Zrythm"

#: resources/ui/preferences.ui:246
msgid "The global Zrythm working path for non-project related files"
msgstr ""
"Le chemin de travail global de Zrythm pour les fichiers sans lien à un projet"

#: resources/ui/preferences.ui:267
msgid "Device Name"
msgstr ""

#: resources/ui/preferences.ui:302
msgid "Buffer Size"
msgstr ""

#: resources/ui/preferences.ui:326
#, fuzzy
msgid "Samplerate"
msgstr "Processeur d'échantillon"

#: resources/ui/preferences.ui:387 resources/ui/preferences.ui:456
msgid "Plugins"
msgstr "Greffons"

#: resources/ui/preferences.ui:397
msgid "Always open plugin UIs"
msgstr "Toujours ouvrir les interfaces graphiques de greffon"

#: resources/ui/preferences.ui:401
msgid "Always show the plugin UI when instantiating a plugin"
msgstr ""
"Toujours afficher l'interface du greffon lors de l'instanciation d'un greffon"

#: resources/ui/preferences.ui:413
msgid "Keep plugin UIs on top"
msgstr "Garder les interfaces graphiques des greffons au dessus"

#: resources/ui/preferences.ui:417
msgid "Keep plugin UI windows on top of the main window"
msgstr ""
"Garder les fenêtres d'interfaces des greffons au dessus de la fenêtre "
"principale"

#: resources/ui/preferences.ui:430
msgid "VST2 Paths"
msgstr ""

#: resources/ui/preferences.ui:472
msgid "Main Window"
msgstr "Fenêtre principale"

#: resources/ui/preferences.ui:489
msgid "Editing"
msgstr "Modifier"

#: resources/ui/preferences.ui:505
msgid "Interface"
msgstr "Interface"

#: resources/ui/preferences.ui:530
msgid "The language of the Zrythm interface"
msgstr "La langue de l'interface de Zrythm"

#: resources/ui/preferences.ui:562
msgid "GUI"
msgstr "IGU"

#: resources/ui/preferences.ui:579 resources/ui/preferences.ui:625
msgid "Projects"
msgstr "Projets"

#: resources/ui/preferences.ui:591
msgid "Autosave interval"
msgstr "Intervalle de sauvegarde automatique"

#: resources/ui/preferences.ui:602
msgid ""
"Set the interval to auto-save project backups, in minutes. Setting this to 0 "
"will disable auto-save"
msgstr ""
"Définir l'intervalle de sauvegarde automatique du projet, en minutes. Le "
"mettre à 0 désactivera la sauvegarde automatique"

#: data/zrythm.desktop.in:21
msgid "Digital Audio Workstation"
msgstr "Station de travail audio numérique"

#: data/zrythm.desktop.in:23
msgid "highly automated and intuitive digital audio workstation"
msgstr ""
"une station de travail audio numérique (STAN) hautement automatisée et "
"intuitive"

#. Translators: Do NOT translate or transliterate this text (this is an icon file name)!
#: data/zrythm.desktop.in:26
msgid "zrythm"
msgstr "zrythm"

#, c-format
#~ msgid "JACK Error: %s"
#~ msgstr "Erreur JACK: %s"

#~ msgid "Home"
#~ msgstr "Accueil"

#, c-format
#~ msgid "Cannot locate property %s in class %s"
#~ msgstr "Impossible de localiser la propriété %s dans la classe %s"

#, c-format
#~ msgid "Failed to find property %s in %s"
#~ msgstr "Échec pour trouver la propriété %s dans %s"

#, c-format
#~ msgid "Failed to find property %s in %s or parent %s"
#~ msgstr "Échec pour trouver la propriété %s dans %s ou parent %s"

#, c-format
#~ msgid "Failed to retrieve va_list value: %s"
#~ msgstr "Échec pour récupérer la valeur va_list : %s"

#~ msgid "Plugin 1"
#~ msgstr "Greffon 1"

#~ msgid "out"
#~ msgstr "sortie"

#~ msgid "expander"
#~ msgstr "expandeur"

#~ msgid "LFO 1"
#~ msgstr "LFO 1"

#~ msgid "Duplicate Chord(s)"
#~ msgstr "Dupliquer l'accord (ou les accords)"

#~ msgid "Delete Object(s)"
#~ msgstr "Supprimer l'objet"

#~ msgid "Create Chord(s)"
#~ msgstr "Créer un/des accord/s"

#~ msgid "Change Marker"
#~ msgstr "Changer le marqueur"

#~ msgid "Move Object(s)"
#~ msgstr "Déplacer le ou les objets"

#~ msgid "Duplicate Object(s)"
#~ msgstr "Copier l'objet"

#~ msgid "Resize MIDI Note(s)"
#~ msgstr "Redimensionner la/les note/s MIDI"

#~ msgid "Change Velocity"
#~ msgstr "Modifier la vélocité"

#~ msgid "Change Velocities"
#~ msgstr "Modifier les vélocités"

#~ msgid "Move Automation"
#~ msgstr "Déplacer l'automatisation"

#~ msgid "Create Object(s)"
#~ msgstr "Créer un ou plusieurs objet(s)"

#~ msgid "Quantize Object(s)"
#~ msgstr "Quantifier l'objet (ou les objets)"

#~ msgid "Move Chord(s)"
#~ msgstr "Déplacer l'accord (ou les accords)"

#~ msgid "Resize Object(s)"
#~ msgstr "Redimensionner un ou plusieurs objet(s)"

#~ msgid "Change Name"
#~ msgstr "Modifier le nom"

#~ msgid "Change Clip Start Position"
#~ msgstr "Modifier la position de départ de clip"

#~ msgid "Change Loop Start Position"
#~ msgstr "Modifier la position de départ de boucle"

#~ msgid "Change Loop End Position"
#~ msgstr "Modifier la position de fin de boucle"

#~ msgid "Cut Region(s)"
#~ msgstr "Couper la région (ou les régions)"

#~ msgid "Duplicate Automation"
#~ msgstr "Dupliquer l'automatisation"

#~ msgid "Create Automation Point(s)"
#~ msgstr "Créer un/des point/s d'automatisation"

#~ msgid "Change Chord"
#~ msgstr "Modifier l'accord"

#~ msgid "Change Scale"
#~ msgstr "Modifier la gamme"

#~ msgid "Show native decoration"
#~ msgstr "Montrer la décoration native"

#~ msgid "Track Info"
#~ msgstr "Information sur la piste"

#~ msgid "Bus"
#~ msgstr "Bus"

#~ msgid "Export Audio"
#~ msgstr "Exporter l'Audio"

#~ msgid ""
#~ "Project doesn't have a path yet. Please save the project before exporting."
#~ msgstr ""
#~ "Le projet n'a pas encore d'emplacement. S'il vous plaît, sauvegardez le "
#~ "projet avant d'exporter."

#~ msgid "Left"
#~ msgstr "Gauche"

#~ msgid "Bot"
#~ msgstr "Bouteille"

#~ msgid "Right"
#~ msgstr "Droite"

#~ msgid "Show Lanes - Shows the track's lanes"
#~ msgstr "Montrer les lignes - Affiche les lignes de la piste"

#~ msgid ""
#~ "Channel Slot - Double click to open plugin - Click and drag to move plugin"
#~ msgstr ""
#~ "Emplacement du canal - Double-clic pour ouvrir le greffon - Cliquer et "
#~ "faire glisser pour déplacer le greffon"

#~ msgid ""
#~ "Region - Click and drag to move around (hold Shift to disable snapping) - "
#~ "Double click to bring up the clip editor"
#~ msgstr ""
#~ "Région - Cliquez et faites glisser pour vous déplacer (maintenez la "
#~ "touche Maj enfoncée pour désactiver l'accrochage) - Double-cliquez pour "
#~ "afficher l'éditeur de clips"

#~ msgid ""
#~ "Marker - Click and drag to move - HoldShift to bypass snapping - Double "
#~ "click to edit name"
#~ msgstr ""
#~ "Marqueur - cliquez et faites glisser pour déplacer - maintenez la touche "
#~ "Maj enfoncée pour désactiver l'accrochage - Double-cliquez pour éditer le "
#~ "nom"

#~ msgid ""
#~ "Chord - Click and drag to move around (hold Shift to disable snapping)"
#~ msgstr ""
#~ "Accord - Cliquez et faites glisser pour déplacer (maintenez la touche Maj "
#~ "enfoncée pour désactiver l'accrochage)"

#~ msgid "Solo"
#~ msgstr "Solo"

#~ msgid "Mute"
#~ msgstr "Muet"

#~ msgid "Freeze"
#~ msgstr "Geler"

#~ msgid "Lock"
#~ msgstr "Verrouillage"

#~ msgid "Show UI"
#~ msgstr "Afficher l'interface utilisateur"

#~ msgid "Show Automation Lanes"
#~ msgstr "Montrer les files d'automations"

#~ msgid ""
#~ "Track - Change track parameters like Solo/Mute... - Click the icon on the "
#~ "bottom right to bring up the automation lanes - Double click to show "
#~ "corresponding channel in Mixer (if applicable)"
#~ msgstr ""
#~ "Piste - Modifier les paramètres de piste comme Solo/Muet..... - Cliquez "
#~ "sur l'icône en bas à droite pour faire apparaître les lignes "
#~ "d'automatisation - Double-cliquer pour afficher le canal correspondant "
#~ "dans le Mixeur (le cas échéant)"

#~ msgid "Fader - Click and drag to change value"
#~ msgstr "Charriot - cliquer et faire glisser pour changer la valeur"

#~ msgid ""
#~ "Finally, select the MIDI devices you wish to auto-connect when Zrythm "
#~ "starts (You can skip this step and set them up later)"
#~ msgstr ""
#~ "Enfin, sélectionnez les périphériques MIDI que vous souhaitez connecter "
#~ "automatiquement lorsque Zrythm démarre(Vous pouvez sauter cette étape et "
#~ "les configurer plus tard)"

#~ msgid "MIDI Devices"
#~ msgstr "Périphériques MIDI"

#~ msgid "When instantiating a plugin always show its UI"
#~ msgstr ""
#~ "Lors de l'instanciation d'un greffon, afficher toujours son interface "
#~ "utilisateur"

#~ msgid "An highly automated, intuitive, Digital Audio Workstation (DAW)"
#~ msgstr ""
#~ "Une station de travail audio numérique (STAN) hautement automatisée et "
#~ "intuitive"

#~ msgid "Add _Instrument Track"
#~ msgstr "Ajouter une piste d'_instrument"

#, c-format
#~ msgid "_Delete %d Tracks"
#~ msgstr "_Supprimer %d Pistes"

#, c-format
#~ msgid "_Duplicate %d Tracks"
#~ msgstr "_Copier %d pistes"

#~ msgid "Output"
#~ msgstr "Sortie"

#~ msgid "Pre-Fader Sends"
#~ msgstr "Envois pré-fader"

#~ msgid "Post-Fader Sends"
#~ msgstr "Envois post-fader"

#~ msgid "Stereo in"
#~ msgstr "Entrée stéréo"

#~ msgid "Stereo out"
#~ msgstr "Sortie stéréo"

#~ msgid "MIDI in"
#~ msgstr "Entrée MIDI"

#~ msgid "Choose a method to donate"
#~ msgstr "Choisir une méthode pour faire un don"

#~ msgid "BPM - Click and drag up/down to set"
#~ msgstr "BPM - Cliquez et faites glisser vers le haut/bas pour définir"

#~ msgid "Time Signature - Click and drag up/down to change"
#~ msgstr ""
#~ "Signature rythmique - Cliquez et faites glisser vers le haut/le bas pour "
#~ "la modifier"

#~ msgid ""
#~ "Project name: name\n"
#~ "Path: /home/user/Zrythm/name\n"
#~ "Backend: JACK\n"
#~ "Frame rate: 44100\n"
#~ "(note: this text is hard coded at the moment)"
#~ msgstr ""
#~ "Nom du projet : name\n"
#~ "Emplacement : /home/user/Zrythm/name\n"
#~ "Système audio : JACK\n"
#~ "Fréquence d'échantillonnage : 44100\n"
#~ "(note : ce texte est codé en dur pour le moment)"

#~ msgid "Use grid"
#~ msgstr "Utiliser la grille"

#~ msgid "Note length to quantize to"
#~ msgstr "Longueur de la note à quantifier à"

#~ msgid "stuff"
#~ msgstr "substance"

#~ msgid "Chord Track"
#~ msgstr "Piste Accord"

#~ msgid "Rack"
#~ msgstr "Rack"

#~ msgid "Toggle note notation"
#~ msgstr "Basculer sur la notation de note"

#~ msgid "Snap to events (regions)"
#~ msgstr "Accrocher aux évènements (régions)"

#~ msgid "Snaps to grid and keeps offset"
#~ msgstr "Accrocher à la grille et garder le décalage"

#~ msgid "Playhead Position - Click and drag up/down to change"
#~ msgstr ""
#~ "Position de la tête de lecture - Cliquez et faites glisser vers le haut/"
#~ "le bas pour changer"

#~ msgid "_File"
#~ msgstr "_Fichier"

#~ msgid "_Help"
#~ msgstr "_Aide"

#~ msgid "_View"
#~ msgstr "_Vue"

#, fuzzy
#~ msgid "View options"
#~ msgstr "Accrocher/Options de la grille"

#~ msgid "Connections"
#~ msgstr "Connexions"

#~ msgid "About"
#~ msgstr "À propos"

#~ msgid "Audio Unit"
#~ msgstr "Unité Audio"

#~ msgid "Bottom Panel"
#~ msgstr "Panneau du bas"

#~ msgid "Chat"
#~ msgstr "Discussion"

#~ msgid "Dest. Audio Unit"
#~ msgstr "Destination de l'unité Audio"

#~ msgid "Forums"
#~ msgstr "Forums"

#~ msgid "Left Panel"
#~ msgstr "Panneau de gauche"

#~ msgid "Right Panel"
#~ msgstr "Panneau droit"

#~ msgid "Source Audio Unit"
#~ msgstr "Unité de source Audio"

#~ msgid "_New"
#~ msgstr "_Nouveau"

#~ msgid "_Preferences"
#~ msgstr "_Préférences"

#~ msgid "_Quit"
#~ msgstr "_Quitter"

#~ msgid "Tracks (%d)"
#~ msgstr "Pistes (%d)"

#~ msgid "Synth1 long name name"
#~ msgstr " nom du long nom du Synthétiseur 1 "

#~ msgid "-2"
#~ msgstr "-2"

#~ msgid "-3dB"
#~ msgstr "-3dB"

#~ msgid "-6dB"
#~ msgstr "-6dB"

#~ msgid "0dB"
#~ msgstr "0dB"

#, fuzzy
#~ msgid "Create Plugin"
#~ msgstr "Greffons"

#, fuzzy
#~ msgid "Edit Track"
#~ msgstr "Piste Audio"

#, fuzzy
#~ msgid "create piano roll object(s)"
#~ msgstr "Créer un nouveau projet"

#~ msgid "Timeline"
#~ msgstr "ligne du temps"

#, fuzzy
#~ msgid "Zrythm - Language"
#~ msgstr "Langue"

#~ msgid "Zrythm Directory"
#~ msgstr "Répertoire Zrythm"<|MERGE_RESOLUTION|>--- conflicted
+++ resolved
@@ -7,19 +7,11 @@
 msgstr ""
 "Project-Id-Version: zrythm 0.2.003\n"
 "Report-Msgid-Bugs-To: https://git.zrythm.org/zrythm/zrythm/issues\n"
-<<<<<<< HEAD
 "POT-Creation-Date: 2020-01-28 21:43+0000\n"
-"PO-Revision-Date: 2020-01-24 12:21+0000\n"
-"Last-Translator: Olivier Humbert <trebmuh@tuxfamily.org>\n"
-"Language-Team: French <https://hosted.weblate.org/projects/zrythm/zrythm/fr/"
-">\n"
-=======
-"POT-Creation-Date: 2019-12-24 22:26+0000\n"
 "PO-Revision-Date: 2020-01-28 21:56+0000\n"
 "Last-Translator: Samuel Aubert <baohm26@gmail.com>\n"
 "Language-Team: French <https://hosted.weblate.org/projects/zrythm/zrythm/fr/>"
 "\n"
->>>>>>> d3411225
 "Language: fr\n"
 "MIME-Version: 1.0\n"
 "Content-Type: text/plain; charset=UTF-8\n"
@@ -117,14 +109,14 @@
 msgstr "Projet sauvegardé."
 
 #: src/main.c:91
-#, fuzzy, c-format
+#, c-format
 msgid "Error - Backtrace:\n"
-msgstr "Erreur : signal %d - Backtrace :"
+msgstr "Erreur - Backtrace :\n"
 
 #: src/main.c:116
-#, fuzzy, c-format
+#, c-format
 msgid "Error: %s - Backtrace:\n"
-msgstr "Erreur : signal %d - Backtrace :"
+msgstr "Erreur : %s - Backtrace :\n"
 
 #: src/main.c:165
 #, c-format
@@ -164,7 +156,7 @@
 "Site ouèbe https://www.zrythm.org\n"
 
 #: src/main.c:298
-#, fuzzy, c-format
+#, c-format
 msgid ""
 "Zrythm-%s Copyright (C) 2018-2020 Alexandros Theodotou\n"
 "\n"
@@ -177,7 +169,7 @@
 "Support this project at https://liberapay.com/Zrythm\n"
 "\n"
 msgstr ""
-"Zrythm-%s Copyright (C) 2018-2019 Alexandros Theodotou\n"
+"Zrythm-%s Copyright (C) 2018-2020 Alexandros Theodotou\n"
 "\n"
 "Zrythm est fourni avec ABSOLUMENT AUCUNE GARANTIE !\n"
 "\n"
@@ -1129,9 +1121,8 @@
 msgstr "Italien [it]"
 
 #: src/utils/ui.c:581
-#, fuzzy
 msgid "Norwegian [nb_NO]"
-msgstr "Norvégien [nb]"
+msgstr "Norvégien [nb_NO]"
 
 #: src/utils/ui.c:582
 msgid "Spanish [es]"

# SOME DESCRIPTIVE TITLE.
# Copyright (C) 2019, Alexandros Theodotou
# This file is distributed under the same license as the Zrythm package.
# FIRST AUTHOR <EMAIL@ADDRESS>, 2019.
#
msgid ""
msgstr ""
"Project-Id-Version: Zrythm 0.4\n"
"Report-Msgid-Bugs-To: \n"
<<<<<<< HEAD
"POT-Creation-Date: 2019-09-18 01:11+0100\n"
"PO-Revision-Date: 2019-09-01 12:44+0000\n"
=======
"POT-Creation-Date: 2019-09-09 00:34+0100\n"
"PO-Revision-Date: 2019-09-22 21:28+0000\n"
>>>>>>> 4f34e9b3
"Last-Translator: ssantos <ssantos@web.de>\n"
"Language-Team: German <https://hosted.weblate.org/projects/zrythm/"
"manualgetting-started/de/>\n"
"Language: de\n"
"MIME-Version: 1.0\n"
"Content-Type: text/plain; charset=utf-8\n"
"Content-Transfer-Encoding: 8bit\n"
"Plural-Forms: nplurals=2; plural=n != 1;\n"
"X-Generator: Weblate 3.9-dev\n"
"Generated-By: Babel 2.7.0\n"

#: ../../getting-started/additional-resources.rst:6
msgid "Additional Resources"
msgstr "Zusätzliche Ressourcen"

#: ../../getting-started/additional-resources.rst:9
msgid "IRC/Matrix"
msgstr "IRC/Matrix"

#: ../../getting-started/additional-resources.rst:10
msgid ""
"We offer support on IRC at ``#zrythm`` on Freenode. Matrix users can use "
"``#zrythmdaw:matrix.org``."
msgstr ""
"Wir bieten Unterstützung im IRC ``#zrythm`` auf Freenode. Matrixnutzer "
"können ``#zrythmdaw:matrix.org`` nutzen."

#: ../../getting-started/additional-resources.rst:14
msgid "Issue Tracker"
msgstr "Fehlerdatenbank"

#: ../../getting-started/additional-resources.rst:15
msgid ""
"The issue tracker can be found on `Savannah "
"<https://savannah.nongnu.org/support/?group=zrythm>`_."
msgstr ""
"Die Fehlerdatenbank befindet sich auf `Savannah "
"<https://savannah.nongnu.org/support/?group=zrythm>`_."

#: ../../getting-started/additional-resources.rst:18
msgid "Source Code"
msgstr "Quellcode"

#: ../../getting-started/additional-resources.rst:19
msgid ""
"Zrythm's source code can be found on our `CGit instance "
"<https://git.zrythm.org/cgit/zrythm/>`_ or in the mirror repository at "
"`GNU Savannah <http://git.savannah.nongnu.org/cgit/zrythm.git>`_."
msgstr ""
"Zrythms Quellcode ist auf unserer `CGit-Instanz "
"<https://git.zrythm.org/cgit/zrythm/>`_ oder in der Spiegelrepository auf"
" `GNU Savannah <http://git.savannah.nongnu.org/cgit/zrythm.git>`_ "
"verfügbar."

#: ../../getting-started/additional-resources.rst:22
msgid "Older Versions"
msgstr "Ältere Versionen"

#: ../../getting-started/additional-resources.rst:23
msgid ""
"Older releases of Zrythm can be found on `Savannah downloads "
"<https://download.savannah.nongnu.org/releases/zrythm/>`_"
msgstr ""
"Ältere Versionen von Zrythm finden Sie unter `Savannah Downloads "
"<https://download.savannah.nongnu.org/releases/zrythm/>``_"

#: ../../getting-started/getting-plugins.rst:6
msgid "Getting Plugins"
msgstr "Erweiterungen bekommen"

#: ../../getting-started/getting-plugins.rst:8
msgid ""
"Until Zrythm ships with its own bundled plugins, you must install some "
"plugins like synthesizers and effects before you can make music."
msgstr ""
"Bis Zrythm mit seinen eigenen Erweiterungspaketen kommt musst du ein paar"
" Erweiterungen wie Synthesizer und Effekte installieren bevor du Musik "
"machen kannst."

#: ../../getting-started/getting-plugins.rst:12
msgid ""
"Fortunately, there are many plugins to choose from. This guide will show "
"you a few ways you can install plugins."
msgstr ""
"Zum Glück gibt es viele Erweiterungen aus denen man wählen kann. Diese "
"Anleitung zeigt dir ein paar Wege, wie du Erweiterungen installieren "
"kannst."

#: ../../getting-started/getting-plugins.rst:15
msgid ""
"If you are on Debian/Ubuntu, we highly recommend checking out the "
"`KXstudio repositories <https://kx.studio/>`_, since there are many "
"plugins that can easily be installed via apt."
msgstr ""
"Falls du auf Debian/Ubuntu bist, empfehlen wir dir unbedingt, die "
"`KXStudio-Repositories <https://kx.studio/>`_ auszuchecken, weil es dort "
"viele Plugins gibt, die leicht via apt zu installieren sind."

#: ../../getting-started/getting-plugins.rst:19
msgid ""
"If you are on Arch GNU/Linux you're in luck, because you can just "
"download the entire `pro-audio <https://www.archlinux.org/groups/x86_64"
"/pro-audio/>`_ or `lv2-plugins "
"<https://www.archlinux.org/groups/x86_64/lv2-plugins/>`_ groups, or you "
"can hand-pick the plugins you want from there."
msgstr ""
"Falls du auf Arch GNU/Linux bist, hast du Glück, denn du kannst einfach "
"die ganzen Gruppen `pro-audio <https://www.archlinux.org/groups/x86_64"
"/pro-audio/>`_ oder `lv2-plugins "
"<https://www.archlinux.org/groups/x86_64/lv2-plugins/>`_ runterladen, "
"oder du kannst einfach von Hand die Erweiterungen von dort auswählen, die"
" du haben willst."

#: ../../getting-started/getting-plugins.rst:26
msgid "If you are not sure where to start, please read on."
msgstr "Falls du dir nicht sicher bist, wo du anfangen sollst, lies bitte weiter."

#: ../../getting-started/getting-plugins.rst:29
msgid "Recommended Plugin Bundles"
msgstr "Empfohlene Erweiterungspakete"

#: ../../getting-started/getting-plugins.rst:31
msgid ""
"`DISTRHO Ports <https://distrho.sourceforge.io/ports.php>`_ provides a "
"good variety of synths and a few effects that can get you started for "
"music making right away."
msgstr ""
"`DISTRHO Ports <https://distrho.sourceforge.io/ports.php>`_ bietet eine "
"gute Auswahl an Synths und ein paar Effekte mit denen du mit dem "
"Musikmachen gleich loslegen kannst."

#: ../../getting-started/getting-plugins.rst:35
msgid ""
"`ZAM Plugins <http://www.zamaudio.com/?p=976>`_ is an effects pack that "
"contains all the basic effects like Delay, Reverb, Compression, EQ, "
"Saturation, etc."
msgstr ""
"`ZAM Plugins <http://www.zamaudio.com/?p=976>`_ ist ein "
"Erweiterungspaket, das alle grundlegenden Effekte wie Delay, Reverb, "
"Compression, EQ, Saturation, etc. bietet."

#: ../../getting-started/getting-plugins.rst:38
msgid "`LSP <https://lsp-plug.in/>`_ has a lot of useful effects."
msgstr "`LSP <https://lsp-plug.in/>`_ hat viele nützliche Effekte."

#: ../../getting-started/getting-plugins.rst:40
msgid ""
"`OpenAV <http://openavproductions.com>`_ has some nice plugins worth "
"checking out."
msgstr ""
"`OpenAV <http://openavproductions.com>`_ hat ein paar nette "
"Erweiterungen, die es wert sind, sie sich mal anzusehen."

#: ../../getting-started/getting-plugins.rst:42
msgid ""
"You might also want to check out `X42 Plugins "
"<http://x42-plugins.com/x42/>`_, which has **A LOT** of MIDI effect and "
"meter plugins."
msgstr ""
"Vielleicht würdest du dir auch gerne`X42 Plugins "
"<http://x42-plugins.com/x42/>`_ ansehen, das **SEHR VIELE** MIDI-Effekte "
"und Meter-Erweiterungen hat."

#: ../../getting-started/getting-plugins.rst:47
msgid "Synths"
msgstr "Sintetizadores"

#: ../../getting-started/getting-plugins.rst:49
msgid ""
"`Helm <https://tytel.org/helm/>`_ is an excellent subtractive synth that "
"should be on everyone's toolbox."
msgstr ""
"`Helm <https://tytel.org/helm/>`_ ist eine exzellenter subtraktiver "
"Synth, der in keinem Werkzeugkasten fehlen sollte."

#: ../../getting-started/getting-plugins.rst:52
msgid ""
"`Dexed <http://asb2m10.github.io/dexed/>`_ Dexed is an FM synth that is "
"closely modeled on the Yamaha DX7."
msgstr ""
"`Dexed <http://asb2m10.github.io/dexed/>``_ Dexed ist ein FM-Synth, der eng "
"an die Yamaha DX7 angelehnt ist."

#: ../../getting-started/getting-plugins.rst:55
msgid ""
"`ZynFusion <http://zynaddsubfx.sourceforge.net/zyn-fusion.html>`_, the "
"alternative front-end to ZynAddSubFX is one of the most powerful synths "
"in existance."
msgstr ""
"`ZynFusion <http://zynaddsubfx.sourceforge.net/zyn-fusion.html>`_, das "
"alternative Front-End zu ZynAddSubFX ist einer der mächtigsten Synths, "
"die existieren."

#: ../../getting-started/getting-plugins.rst:60
msgid "Percussion Generators"
msgstr "Perkussionsgeneratoren"

#: ../../getting-started/getting-plugins.rst:62
msgid ""
"`GeonKick <https://gitlab.com/iurie/geonkick>`_ is a great kick drum "
"synthesizer that can also synthesize other types of percussion."
msgstr ""
"`GeonKick <https://gitlab.com/iurie/geonkick>`_ ist ein toller Kick-Drum-"
"Synthesizer, der auch andere Arten von Perkussion synthesizen kann."

#: ../../getting-started/installation/freebsd.rst:6
msgid "FreeBSD"
msgstr "FreeBSD"

#: ../../getting-started/installation/freebsd.rst:8
msgid ""
"Thanks to Yuri, Zrythm is packaged for FreeBSD and the package can be "
"found at `FreshPorts <https://www.freshports.org/audio/zrythm/>`_."
msgstr ""
"Dank Yuri ist Zrythm für FreeBSD paketiert und das Paket findest du auf "
"`FreshPorts <https://www.freshports.org/audio/zrythm/>`_."

#: ../../getting-started/installation/gnu-linux.rst:6
msgid "GNU/Linux"
msgstr "GNU/Linux"

#: ../../getting-started/installation/gnu-linux.rst:9
msgid "Official Builds"
msgstr "Offizielle Builds"

#: ../../getting-started/installation/gnu-linux.rst:10
msgid ""
"You can install the latest version of Zrythm for your distro `here "
"<https://software.opensuse.org//download.html?project=home%3Aalextee&package=zrythm>`_"
msgstr ""
"Du kannst die neueste Version von Zrythm für deine Distro `hier "
"<https://software.opensuse.org//download.html?project=home%3Aalextee&package=zrythm>`_"
" installieren"

#: ../../getting-started/installation/gnu-linux.rst:12
msgid "This is the recommended way to install the latest version for most users."
msgstr ""
"Das ist die für die meisten Nutzer empfohlene Art, die neuste Version zu "
"installieren."

#: ../../getting-started/installation/gnu-linux.rst:16
msgid "Flatpak"
msgstr "Flatpak"

#: ../../getting-started/installation/gnu-linux.rst:17
msgid "Flatpak builds are coming soon."
msgstr "Flatpak-Builds kommen bald."

#: ../../getting-started/installation/gnu-linux.rst:20
msgid "AppImage"
msgstr "AppImage"

#: ../../getting-started/installation/gnu-linux.rst:21
msgid "AppImage builds are coming soon."
msgstr "AppImage-Builds kommen bald."

#: ../../getting-started/installation/gnu-linux.rst:24
msgid "Fedora"
msgstr "Fedora"

#: ../../getting-started/installation/gnu-linux.rst:25
msgid ""
"For Fedora users, ycollet maintains a Zrythm package in `copr "
"<https://copr.fedorainfracloud.org/coprs/ycollet/linuxmao/>`_"
msgstr ""
"Für Fedora-Benutzer verwaltet ycollect ein Zrythm-Paket in `copr "
"<https://copr.fedorainfracloud.org/coprs/ycollet/linuxmao/>`_"

#: ../../getting-started/installation/gnu-linux.rst:34
msgid "LibraZik"
msgstr ""

#: ../../getting-started/installation/gnu-linux.rst:35
msgid ""
"Zrythm is available in `LibraZik 2 <https://librazik.tuxfamily.org/>`_ "
"for testing."
msgstr ""
"Zrythm ist in `LibraZik 2 <https://librazik.tuxfamily.org/>``_ zum Testen "
"verfügbar."

#: ../../getting-started/installation/gnu-linux.rst:39
msgid "AUR"
msgstr "AUR"

#: ../../getting-started/installation/gnu-linux.rst:40
msgid ""
"For Arch GNU/Linux users, Zrythm is available in the AUR under `zrythm "
"<https://aur.archlinux.org/packages/zrythm/>`_ and `zrythm-git "
"<https://aur.archlinux.org/packages/zrythm-git/>`_."
msgstr ""
"Für Nutzer von Arch GNU/Linux ist Zrythm auch in der AUR verfügbar unter `"
"zrythm <https://aur.archlinux.org/packages/zrythm/>`_ und `zrythm-git "
"<https://aur.archlinux.org/packages/zrythm-git/>`_."

#: ../../getting-started/installation/gnu-linux.rst:45
msgid "Manual Installation"
msgstr "Manuelle Installation"

#: ../../getting-started/installation/gnu-linux.rst:46
msgid ""
"Zrythm uses the Meson build system, so the procedure to build and install"
" is as follows:"
msgstr ""
"Zrythm nutzt das Bausystem Meson, also ist die Vorgehensweise zum bauen "
"und installieren wie folgt:"

#: ../../getting-started/installation/gnu-linux.rst:55
msgid "See the ``meson.options`` file for installation options."
msgstr "Schau für Installationsoptionen in die Datei ``meson.options``."

#: ../../getting-started/installation/intro.rst:6
msgid "Installation"
msgstr "Installation"

#: ../../getting-started/installation/macos.rst:6
msgid "MacOS"
msgstr "MacOS"

#: ../../getting-started/installation/macos.rst:8
msgid ""
"Install from source in the same way as for GNU/Linux. No support is "
"offered."
msgstr ""
"Installier auf die selbe Art von der Quelle wie für GNU/Linux. Es wird "
"keine Unterstützung geboten."

#: ../../getting-started/installation/windows.rst:6
msgid "Windows"
msgstr "Windows"

#: ../../getting-started/installation/windows.rst:8
msgid "http://www.upgradefromwindows.com"
msgstr "http://www.upgradefromwindows.com"

#: ../../getting-started/intro.rst:6
msgid "Getting Started"
msgstr "Erste Schritte"

#: ../../getting-started/system-requirements/intro.rst:6
msgid "System Requirements"
msgstr "Systemvoraussetzungen"

#: ../../getting-started/system-requirements/intro.rst:9
msgid "Minimum Requirements"
msgstr "Minimale Voraussetzungen"

#: ../../getting-started/system-requirements/intro.rst:12
#: ../../getting-started/system-requirements/intro.rst:27
msgid "Hardware"
msgstr "Hardware"

#: ../../getting-started/system-requirements/intro.rst:13
msgid "x86_64, i686 or ARM processor"
msgstr "x86_64, i686 oder ARM Prozessor"

#: ../../getting-started/system-requirements/intro.rst:16
#: ../../getting-started/system-requirements/intro.rst:34
msgid "Software"
msgstr "Software"

#: ../../getting-started/system-requirements/intro.rst:17
msgid "Unix-compatible OS"
msgstr "Unix-kompatibles Betriebssystem"

#: ../../getting-started/system-requirements/intro.rst:18
msgid "GTK 3.22 or later"
msgstr "GTK 3.22 oder höher"

#: ../../getting-started/system-requirements/intro.rst:19
msgid "A working JACK setup"
msgstr "Ein funktionierendes JACK-Setup"

#: ../../getting-started/system-requirements/intro.rst:22
msgid "Recommended"
msgstr "Empfohlen"

#: ../../getting-started/system-requirements/intro.rst:23
msgid ""
"We recommend running a fairly modern machine with the following specs so "
"you can take full advantage of Zrythm."
msgstr ""
"Wir empfehlen den Betrieb einer ziemlich modernen Maschine mit den folgenden "
"Spezifikationen, damit Sie die Vorteile von Zrythm voll ausschöpfen können."

#: ../../getting-started/system-requirements/intro.rst:28
msgid "A fast processor"
msgstr "Ein schneller Prozessor"

#: ../../getting-started/system-requirements/intro.rst:29
msgid "Large enough monitor"
msgstr "Monitor, der groß genug ist"

#: ../../getting-started/system-requirements/intro.rst:30
msgid "Audio interface"
msgstr "Audio-Schnittstelle"

#: ../../getting-started/system-requirements/intro.rst:31
msgid "MIDI keyboard"
msgstr "MIDI-Keyboard"

#: ../../getting-started/system-requirements/intro.rst:35
msgid "A JACK patchbay such as Carla or Catia"
msgstr "Ein JACK-Patchbay wie Carla oder Catia"

#: ../../getting-started/system-requirements/intro.rst:38
msgid "Audio Interface"
msgstr "Audiointerface"

#: ../../getting-started/system-requirements/intro.rst:39
msgid ""
"An Audio Interface is recommended as it offers low latency and better "
"quality (especially if recording audio)."
msgstr ""
"Es wird ein Audiointerface empfohlen, da es eine niedrige Latenz und eine"
" bessere Qualität bietet (besonders bei der Aufnahme von Audio)."

#: ../../getting-started/system-requirements/intro.rst:43
msgid "JACK"
msgstr "JACK"

#: ../../getting-started/system-requirements/intro.rst:44
msgid ""
"JACK needs to be set up and configured before running Zrythm. We "
"recommend using `Cadence "
"<http://kxstudio.linuxaudio.org/Applications%3ACadence>`_, as it makes "
"the process very easy."
msgstr ""
"JACK muss vor dem Ausführen von Zrythm eingerichtet und konfiguriert "
"werden. Wir empfehlen `Cadence "
"<http://kxstudio.linuxaudio.org/Applications%3ACadence>`_, da es den "
"Vorgang sehr vereinfacht."

#: ../../getting-started/system-requirements/intro.rst:46
msgid "Open Cadence"
msgstr "Öffne Cadence"

#: ../../getting-started/system-requirements/intro.rst:50
msgid "Click Configure and select your Audio Interface"
msgstr "Klick Konfigurieren und wähle dein Audiointerface"

#: ../../getting-started/zrythm-overview.rst:6
msgid "Overview"
msgstr "Übersicht"

#: ../../getting-started/zrythm-overview.rst:8
msgid ""
"Zrythm is a digital audio workstation designed to be featureful and easy "
"to use. It has the following features."
msgstr ""
"Zrythm ist eine digitale Audio-Workstation, die auf Funktionalität und "
"Benutzerfreundlichkeit ausgelegt ist. Es hat die folgenden Eigenschaften."

#: ../../getting-started/zrythm-overview.rst:14
msgid "Limitless automation"
msgstr "Grenzenlose Automatisierung"

#: ../../getting-started/zrythm-overview.rst:13
msgid ""
"Allows you to automate almost anything with automation events using "
"straight lines, ramps and curves, or with CV signals from LFO and "
"envelope plugins."
msgstr ""
"Ermöglicht die Automatisierung fast aller Automatisierungsereignisse mit "
"Geraden, Rampen und Kurven oder mit CV-Signalen von LFO- und Hüllkurven-"
"Plugins."

#: ../../getting-started/zrythm-overview.rst:16
msgid "LV2 plugins"
msgstr "LV2-Plugins"

#: ../../getting-started/zrythm-overview.rst:17
msgid "Supports the free LV2 plugin format."
msgstr "Unterstützt das freie LV2-Plugin-Format."

#: ../../getting-started/zrythm-overview.rst:18
msgid "JACK support"
msgstr "JACK-Unterstützung"

#: ../../getting-started/zrythm-overview.rst:19
msgid "JACK aware, with support for JACK transport."
msgstr "JACK-agnostisch, mit Unterstützung für den JACK-Transport."

#: ../../getting-started/zrythm-overview.rst:21
msgid "Chord assistance"
msgstr "Akkordassistenz"

#: ../../getting-started/zrythm-overview.rst:21
msgid ""
"Has a chord pad for trying out chords in a scale and a chord track to "
"help with chord progressions."
msgstr ""
"Hat ein Akkordpad zum Ausprobieren von Akkorden in einer Skala und eine "
"Akkordspur, um bei Akkordfolgen zu helfen."

#~ msgid "Here are a few terms you should be aware of when using Zrythm."
#~ msgstr ""

#~ msgid "Clips"
#~ msgstr ""

#~ msgid ""
#~ "Like Ableton and Bitwig, Zrythm is "
#~ "based on Clips. This is what a "
#~ "Clip looks like in the arranger."
#~ msgstr ""

#~ msgid "Clips are edited in the Editor Panel. In this case, the clip is looped."
#~ msgstr ""

#~ msgid "The Timeline is where the song is arranged. Also known as Arranger."
#~ msgstr ""

#~ msgid ""
#~ "A Track is a single slot in "
#~ "the Timeline containing various Clips "
#~ "and Automation. It may contain various"
#~ " lanes, such as Automation Lanes."
#~ msgstr ""

#~ msgid "The Tracklist contains all of the Tracks in the project."
#~ msgstr ""

#~ msgid "The Mixer contains all of the Channels in the Project."
#~ msgstr ""

#~ msgid "A range is a selection of time between two positions."
#~ msgstr ""

#~ msgid ""
#~ "Zrythm is a highly automated Digital "
#~ "Audio Workstation (DAW) designed to be"
#~ " featureful and intuitive to use. "
#~ "Zrythm sets itself apart from other "
#~ "DAWs by allowing extensive automation "
#~ "via built-in LFOs and envelopes "
#~ "and intuitive MIDI or audio editing "
#~ "and arranging via clips."
#~ msgstr ""

#~ msgid "PeerTube"
#~ msgstr "PeerTube"

#~ msgid ""
#~ "Zrythm has a `PeerTube instance "
#~ "<https://video.zrythm.org>`_ open for all "
#~ "GNU/Linux audio users, regardless of "
#~ "their DAW of choice."
#~ msgstr ""
#~ "Zrythm hat eine `PeerTube-Instanz "
#~ "<https://video.zrythm.org>`_, die für alle GNU"
#~ "/Linux-Audionutzer offen ist, egal welche"
#~ " die DAW ihrer Wahl ist."

#~ msgid "Forum"
#~ msgstr "Forum"

#~ msgid ""
#~ "If this manual is not enough, feel"
#~ " free to post on the `official "
#~ "forums`_"
#~ msgstr ""
#~ "Falls dieses Handbuch nicht reicht, fühl"
#~ " dich frei, in `das offizielle "
#~ "Forum`_ zu schreiben"

#~ msgid ""
#~ "We offer support on IRC at "
#~ "`#zrythm on Freenode "
#~ "<webchat.freenode.net/?channels=zrythm>`_. Matrix users"
#~ " can use `#freenode_#zrythm:matrix.org "
#~ "<https://riot.im/#/room/#freenode_#zrythm:matrix.org>`_."
#~ msgstr ""
#~ "Wir bieten Unterstützung auf IRC in "
#~ "`#zrythm auf Freenode "
#~ "<webchat.freenode.net/?channels=zrythm>`_. Matrixnutzer "
#~ "können `#freenode_#zrythm:matrix.org "
#~ "<https://riot.im/#/room/#freenode_#zrythm:matrix.org>`_ "
#~ "benutzen."

#~ msgid ""
#~ "The issue tracker can be found at"
#~ " `https://git.zrythm.org/zrythm/zrythm/issues "
#~ "<https://git.zrythm.org/zrythm/zrythm/issues>`_."
#~ msgstr ""
#~ "Die Fehlerdatenbank kann auf "
#~ "`https://git.zrythm.org/zrythm/zrythm/issues "
#~ "<https://git.zrythm.org/zrythm/zrythm/issues>`_ gefunden "
#~ "werden."

#~ msgid ""
#~ "Zrythm is a highly automated Digital "
#~ "Audio Workstation (DAW) designed to be"
#~ " featureful and intuitive to use. "
#~ "Zrythm sets itself apart from other "
#~ "DAWs by allowing extensive automation "
#~ "via built-in LFOs and envelopes "
#~ "(Modulators) and intuitive MIDI or audio"
#~ " editing and arranging via clips."
#~ msgstr ""
#~ "Zrythm ist eine hochautomatisierte Digital "
#~ "Audio Workstation (DAW), die dafür "
#~ "designt ist funktionsreich und intuitiv "
#~ "zu nutzen zu sein. Zrythm selbst "
#~ "setzt sich von anderen DAWs ab, "
#~ "indem es via eingebauten LFOs und "
#~ "Hüllkurven (Modulatoren) eine weitgehende "
#~ "Automatisierung, und eine intuitive "
#~ "MIDI-/Audiobearbeitung, und das Arrangieren "
#~ "via Clips erlaubt."

#~ msgid "KX Studios"
#~ msgstr "KXStudio"

#~ msgid ""
#~ "Thanks to falktx, Zrythm will also "
#~ "be available in the `KX Studio "
#~ "repos <http://kxstudio.linuxaudio.org/>`_ for Debian"
#~ " users"
#~ msgstr ""
#~ "Dank falktx wird Zrythm auch in "
#~ "den `KXStudio-Repos "
#~ "<http://kxstudio.linuxaudio.org/>`_ für Debian-"
#~ "Nutzer verfügbar sein"

#~ msgid "LibraZik"
#~ msgstr "LibraZik"

#~ msgid ""
#~ "For French speaking users, Zrythm is "
#~ "fully translated and available in "
#~ "`LibraZik <https://librazik.tuxfamily.org/>`_."
#~ msgstr ""
#~ "Für Französisch sprechende Nutzer wurde "
#~ "Zrythm vollständig übersetzt und ist in"
#~ " `LibraZik <https://librazik.tuxfamily.org/>`_ "
#~ "verfügbar."

#~ msgid "https://download.savannah.nongnu.org/releases/zrythm/"
#~ msgstr "https://download.savannah.nongnu.org/releases/zrythm/"

#~ msgid "Basic Concepts and Terminology"
#~ msgstr "Grundkonzepte und Terminologie"

#~ msgid ""
#~ "Here are a few terms you should"
#~ " be aware of when using Zrythm. "
#~ "They are explained further in their "
#~ "corresponding chapters."
#~ msgstr ""
#~ "Hier sind ein paar Begriffe, mit "
#~ "denen du vertraut sein solltest wenn "
#~ "du Zrythm benutzt. Sie werden in "
#~ "ihren entsprechenden Kapiteln weiter "
#~ "ausgeführt."

#~ msgid "Regions"
#~ msgstr "Regionen"

#~ msgid ""
#~ "A Region (Clip) is a container for"
#~ " MIDI Notes or audio. This is "
#~ "what a Region looks like in the"
#~ " arranger."
#~ msgstr ""
#~ "Eine Region (Clip) ist ein Behälter "
#~ "für MIDI-Noten oder Audio. So "
#~ "sieht eine Region im Arranger aus."

#~ msgid ""
#~ "Regions are edited in the Editor "
#~ "Panel. In this case, the clip is"
#~ " looped."
#~ msgstr ""
#~ "Regionen werden im Editorpanel bearbeitet. "
#~ "In diesem Fall befindet sich der "
#~ "Clip in einer Schleife."

#~ msgid "Timeline"
#~ msgstr "Zeitleiste"

#~ msgid "The Timeline is where the song is arranged, also known as Arranger."
#~ msgstr ""
#~ "Die Zeitleiste ist, wo das Lied "
#~ "arrangiert wird, auch bekannt als "
#~ "Arranger."

#~ msgid "Track"
#~ msgstr "Spur"

#~ msgid ""
#~ "A Track is a single slot in "
#~ "the Timeline containing various Regions "
#~ "and Automation. It may contain various"
#~ " lanes, such as Automation Lanes. "
#~ "There are some special tracks like "
#~ "the Chord Track and the Marker "
#~ "Track that contain chords and markers"
#~ " respectively."
#~ msgstr ""
#~ "Eine Spur ist ein einzelner Slot "
#~ "in der Zeitleiste, der verschiedene "
#~ "Regionen und Automationen beinhaltet. Sie "
#~ "kann verschiedene Unterspuren wie "
#~ "Automationsspuren enthalten. Es gibt besondere"
#~ " Spuren wie die Akkord-Spur und "
#~ "die Markerspur, die jeweils Akkorde und"
#~ " Marker beinhalten."

#~ msgid "Tracklist"
#~ msgstr "Spurenliste"

#~ msgid ""
#~ "The Tracklist contains all of the "
#~ "Tracks in the project. It is split"
#~ " into the top (pinned) Tracklist and"
#~ " the bottom (main) Tracklist."
#~ msgstr ""
#~ "Die Spurenliste beinhaltet alle Spuren "
#~ "im Projekt. Sie ist unterteilt in "
#~ "die obere (pinned) Spurenliste und die"
#~ " untere (main) Spurenliste."

#~ msgid "Channel"
#~ msgstr "Kanal"

#~ msgid ""
#~ "A Channel is a single slot in "
#~ "the Mixer. Most types of Tracks "
#~ "have a corresponding Channel."
#~ msgstr ""
#~ "Ein Kanal ist ein einzelner Slot "
#~ "im Mixer. Die meisten Arten von "
#~ "Spuren haben einen entsprechenden Kanal."

#~ msgid "Mixer"
#~ msgstr "Mixer"

#~ msgid ""
#~ "The Mixer contains all of the "
#~ "Channels in the Project and is "
#~ "used to mix the audio signals from"
#~ " each Channel."
#~ msgstr ""
#~ "Der Mixer beinhaltet alle Kanäle im "
#~ "Projekt und wird benutzt, um das "
#~ "Audiosignal von jedem Kanal zu mischen."

#~ msgid "Range"
#~ msgstr "Bereich"

#~ msgid "A Range is a selection of time between two positions."
#~ msgstr "Ein Bereich ist eine Zeitauswahl zwischen zwei Positionen."

#~ msgid "MIDI Note"
#~ msgstr "MIDI-Note"

#~ msgid "MIDI Notes are used to trigger virtual (or hardware) instruments."
#~ msgstr ""
#~ "MIDI-Noten werden durch virtuelle (oder"
#~ " Hardware-) Instrumente ausgelöst."

#~ msgid "You will be presented with the following"
#~ msgstr "Es wird Ihnen folgendes angezeigt"

#~ msgid ""
#~ "We don't know yet. The oldest "
#~ "machine tested on was T400 and it"
#~ " was a bit laggy. If you have"
#~ " any experiences with older machines "
#~ "please let us know."
#~ msgstr ""
#~ "Wissen wir noch nicht. Die älteste "
#~ "der getesteten Maschinen war ein T400"
#~ " und es war ein bisschen ruckelig."
#~ " Falls du irgendwelche Erfahrungen mit "
#~ "älteren Maschinen hast, lass es uns "
#~ "bitte wissen."

#~ msgid "Recommended Requirements"
#~ msgstr "Empfohlene Voraussetzungen"

#~ msgid "We recommend running a fairly modern machine."
#~ msgstr "Wir empfehlen den Betrieb einer ziemlich modernen Maschine."

#~ msgid ""
#~ "Zrythm is a highly automated Digital "
#~ "Audio Workstation (DAW) designed to be"
#~ " featureful and intuitive to use. "
#~ "Zrythm sets itself apart from other "
#~ "DAWs by allowing extensive automation "
#~ "via built-in LFOs and envelopes ("
#~ " Modulators) and intuitive MIDI or "
#~ "audio editing and arranging via loopable"
#~ " clips."
#~ msgstr ""
#~ "Zrythm ist eine hoch automatisierte "
#~ "Digital Audio Workstation (DAW), die so"
#~ " konzipiert ist, dass sie funktional "
#~ "und intuitiv zu bedienen ist. Zrythm "
#~ "unterscheidet sich von anderen DAWs "
#~ "durch die weitgehende Automatisierung über "
#~ "eingebaute LFOs und Hüllkurven (Modulatoren)"
#~ " und die intuitive MIDI- oder "
#~ "Audiobearbeitung und -anordnung über "
#~ "loopfähige Clips."

#~ msgid ""
#~ "In the usual Composing -> Mixing "
#~ "-> Mastering workflow, Zrythm puts the"
#~ " most focus on the Composing part."
#~ " It allows musicians to quickly lay"
#~ " down and process their musical ideas"
#~ " without taking too much time for "
#~ "unnecessary work."
#~ msgstr ""
#~ "Im üblichen Arbeitsablauf von Komponieren "
#~ "-> Mischen -> Mastern setzt Zrythm "
#~ "den größten Fokus auf das Komponieren."
#~ " Es erlaubt Musikern ihre musikalischen "
#~ "Ideen schnell umzusetzen und zu "
#~ "verarbeiten, ohne zu viel Zeit mit "
<<<<<<< HEAD
#~ "unnötiger Arbeit zu verschwenden."

#~ msgid ""
#~ "For Fedora users, ycollect maintains a"
#~ " Zrythm package in `copr "
#~ "<https://copr.fedorainfracloud.org/coprs/ycollet/linuxmao/>`_"
#~ msgstr ""
=======
#~ "unnötiger Arbeit zu verschwenden."
>>>>>>> 4f34e9b3
<|MERGE_RESOLUTION|>--- conflicted
+++ resolved
@@ -7,13 +7,8 @@
 msgstr ""
 "Project-Id-Version: Zrythm 0.4\n"
 "Report-Msgid-Bugs-To: \n"
-<<<<<<< HEAD
 "POT-Creation-Date: 2019-09-18 01:11+0100\n"
-"PO-Revision-Date: 2019-09-01 12:44+0000\n"
-=======
-"POT-Creation-Date: 2019-09-09 00:34+0100\n"
 "PO-Revision-Date: 2019-09-22 21:28+0000\n"
->>>>>>> 4f34e9b3
 "Last-Translator: ssantos <ssantos@web.de>\n"
 "Language-Team: German <https://hosted.weblate.org/projects/zrythm/"
 "manualgetting-started/de/>\n"
@@ -835,7 +830,6 @@
 #~ " Es erlaubt Musikern ihre musikalischen "
 #~ "Ideen schnell umzusetzen und zu "
 #~ "verarbeiten, ohne zu viel Zeit mit "
-<<<<<<< HEAD
 #~ "unnötiger Arbeit zu verschwenden."
 
 #~ msgid ""
@@ -843,6 +837,3 @@
 #~ " Zrythm package in `copr "
 #~ "<https://copr.fedorainfracloud.org/coprs/ycollet/linuxmao/>`_"
 #~ msgstr ""
-=======
-#~ "unnötiger Arbeit zu verschwenden."
->>>>>>> 4f34e9b3

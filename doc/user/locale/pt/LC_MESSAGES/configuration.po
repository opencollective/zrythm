--- conflicted
+++ resolved
@@ -7,23 +7,16 @@
 msgstr ""
 "Project-Id-Version: Zrythm 0.4\n"
 "Report-Msgid-Bugs-To: \n"
-<<<<<<< HEAD
-"POT-Creation-Date: 2019-12-17 23:53+0000\n"
-"PO-Revision-Date: 2019-10-28 15:53+0000\n"
-"Last-Translator: Manuela Silva <mmsrs@sky.com>\n"
-=======
-"POT-Creation-Date: 2019-12-16 08:11+0000\n"
+"POT-Creation-Date: 2019-12-19 17:07+0000\n"
 "PO-Revision-Date: 2019-12-18 19:21+0000\n"
 "Last-Translator: ssantos <ssantos@web.de>\n"
-"Language-Team: Portuguese <https://hosted.weblate.org/projects/zrythm/"
-"manualconfiguration/pt/>\n"
->>>>>>> 0ef827f9
 "Language: pt\n"
+"Language-Team: Portuguese "
+"<https://hosted.weblate.org/projects/zrythm/manualconfiguration/pt/>\n"
+"Plural-Forms: nplurals=2; plural=n > 1\n"
 "MIME-Version: 1.0\n"
 "Content-Type: text/plain; charset=utf-8\n"
 "Content-Transfer-Encoding: 8bit\n"
-"Plural-Forms: nplurals=2; plural=n > 1;\n"
-"X-Generator: Weblate 3.10-dev\n"
 "Generated-By: Babel 2.7.0\n"
 
 #: ../../configuration/additional-settings.rst:6
@@ -323,17 +316,17 @@
 msgstr "Áudio"
 
 #: ../../configuration/preferences/intro.rst:20
-#: ../../configuration/preferences/intro.rst:74
+#: ../../configuration/preferences/intro.rst:68
 msgid "GUI"
 msgstr "GUI"
 
 #: ../../configuration/preferences/intro.rst:21
-#: ../../configuration/preferences/intro.rst:65
+#: ../../configuration/preferences/intro.rst:59
 msgid "Plugins"
 msgstr "Plugins"
 
 #: ../../configuration/preferences/intro.rst:22
-#: ../../configuration/preferences/intro.rst:80
+#: ../../configuration/preferences/intro.rst:74
 msgid "Projects"
 msgstr "Projetos"
 
@@ -377,64 +370,59 @@
 msgid "Pan algorithms (:blue:`sine`, :red:`square root`, :green:`linear`)."
 msgstr ""
 
-#: ../../configuration/preferences/intro.rst:58
+#: ../../configuration/preferences/intro.rst:52
 msgid "Pan Law"
 msgstr "Lei Pan"
 
 #: ../../configuration/preferences/intro.rst:52
-msgid ""
-"This is how much to attennuate the signal when the pan is in the center. "
-"Without this, the signal would be louder when pan is in the center and "
-"more silent on the sides, which you likely want to avoid. We recommend "
-"leaving this to -3dB. See https://en.wikipedia.org/wiki/Pan_law for more "
-"details."
-msgstr ""
-
-#: ../../configuration/preferences/intro.rst:62
+msgid "This is not used at the moment."
+msgstr ""
+
+#: ../../configuration/preferences/intro.rst:56
 msgid "Zrythm Path"
 msgstr ""
 
-#: ../../configuration/preferences/intro.rst:61
+#: ../../configuration/preferences/intro.rst:55
 msgid ""
 "The path to save projects, temporary files, and other non-project "
 "specific files."
 msgstr ""
 
-#: ../../configuration/preferences/intro.rst:68
+#: ../../configuration/preferences/intro.rst:62
 msgid "Always open plugin UIs"
 msgstr "Sempre abrir UIs de plugins"
 
-#: ../../configuration/preferences/intro.rst:68
+#: ../../configuration/preferences/intro.rst:62
 msgid "Always show the plugin UI when instantiating plugins."
 msgstr ""
 
-#: ../../configuration/preferences/intro.rst:71
+#: ../../configuration/preferences/intro.rst:65
 msgid "Keep plugin UIs on top"
 msgstr "Manter os UIs de plugins no topo"
 
+#: ../../configuration/preferences/intro.rst:65
+msgid "Whether to always keep plugin UIs above other Zrythm windows or not."
+msgstr ""
+
 #: ../../configuration/preferences/intro.rst:71
-msgid "Whether to always keep plugin UIs above other Zrythm windows or not."
-msgstr ""
-
-#: ../../configuration/preferences/intro.rst:77
 msgid "Language"
 msgstr "Idioma"
 
+#: ../../configuration/preferences/intro.rst:71
+msgid "The language that the Zrythm interface uses."
+msgstr ""
+
+#: ../../configuration/preferences/intro.rst:78
+msgid "Autosave Interval"
+msgstr ""
+
 #: ../../configuration/preferences/intro.rst:77
-msgid "The language that the Zrythm interface uses."
-msgstr ""
-
-#: ../../configuration/preferences/intro.rst:84
-msgid "Autosave Interval"
-msgstr ""
-
-#: ../../configuration/preferences/intro.rst:83
 msgid ""
 "The amount of time to wait before auto-saving a backup of the current "
 "project, in minutes. Setting this to 0 will turn it off."
 msgstr ""
 
-#: ../../configuration/preferences/intro.rst:86
+#: ../../configuration/preferences/intro.rst:80
 msgid "Changing some of these settings requires a restart of Zrythm."
 msgstr ""
 
@@ -671,7 +659,6 @@
 #~ msgstr "Sinopse"
 
 #~ msgid "Audio"
-<<<<<<< HEAD
 #~ msgstr "Áudio"
 
 #~ msgid ""
@@ -690,6 +677,15 @@
 
 #~ msgid "See https://en.wikipedia.org/wiki/Pan_law."
 #~ msgstr ""
-=======
-#~ msgstr "Áudio"
->>>>>>> 0ef827f9
+
+#~ msgid ""
+#~ "This is how much to attennuate the"
+#~ " signal when the pan is in the"
+#~ " center. Without this, the signal "
+#~ "would be louder when pan is in "
+#~ "the center and more silent on the"
+#~ " sides, which you likely want to "
+#~ "avoid. We recommend leaving this to "
+#~ "-3dB. See https://en.wikipedia.org/wiki/Pan_law for"
+#~ " more details."
+#~ msgstr ""
